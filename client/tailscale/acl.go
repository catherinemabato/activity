// Copyright (c) Tailscale Inc & AUTHORS
// SPDX-License-Identifier: BSD-3-Clause

//go:build go1.19

package tailscale

import (
	"bytes"
	"context"
	"encoding/json"
	"fmt"
	"net/http"
	"net/netip"
)

// ACLRow defines a rule that grants access by a set of users or groups to a set
// of servers and ports.
// Only one of Src/Dst or Users/Ports may be specified.
type ACLRow struct {
	Action string   `json:"action,omitempty"` // valid values: "accept"
	Users  []string `json:"users,omitempty"`  // old name for src
	Ports  []string `json:"ports,omitempty"`  // old name for dst
	Src    []string `json:"src,omitempty"`
	Dst    []string `json:"dst,omitempty"`
}

// ACLTest defines a test for your ACLs to prevent accidental exposure or
// revoking of access to key servers and ports. Only one of Src or User may be
// specified, and only one of Allow/Accept may be specified.
type ACLTest struct {
	Src    string   `json:"src,omitempty"`    // source
	User   string   `json:"user,omitempty"`   // old name for source
	Accept []string `json:"accept,omitempty"` // expected destination ip:port that user can access
	Deny   []string `json:"deny,omitempty"`   // expected destination ip:port that user cannot access
	Allow  []string `json:"allow,omitempty"`  // old name for accept
}

type ACLAutoApprovers struct {
	Routes   map[string][]string `json:"routes,omitempty"`
	ExitNode []string            `json:"exitnode,omitempty"`
}

// NodeAttrGrant defines additional string attributes that apply to specific devices.
type NodeAttrGrant struct {
	// Target specifies which nodes the attributes apply to. The nodes can be a
	// tag (tag:server), user (alice@example.com), group (group:kids), or *.
	Target []string `json:"target,omitempty"`

	// Attr are the attributes to set on Target(s).
	Attr []string `json:"attr,omitempty"`
}

// ACLDetails contains all the details for an ACL.
type ACLDetails struct {
<<<<<<< HEAD
	Tests         []ACLTest           `json:"tests,omitempty"`
	ACLs          []ACLRow            `json:"acls,omitempty"`
	Groups        map[string][]string `json:"groups,omitempty"`
	TagOwners     map[string][]string `json:"tagowners,omitempty"`
	Hosts         map[string]string   `json:"hosts,omitempty"`
	AutoApprovers ACLAutoApprovers    `json:"autoapprovers,omitempty"`
=======
	Tests     []ACLTest           `json:"tests,omitempty"`
	ACLs      []ACLRow            `json:"acls,omitempty"`
	Groups    map[string][]string `json:"groups,omitempty"`
	TagOwners map[string][]string `json:"tagowners,omitempty"`
	Hosts     map[string]string   `json:"hosts,omitempty"`
	NodeAttrs []NodeAttrGrant     `json:"nodeAttrs,omitempty"`
>>>>>>> 2e32abc3
}

// ACL contains an ACLDetails and metadata.
type ACL struct {
	ACL  ACLDetails
	ETag string // to check with version on server
}

// ACLHuJSON contains the HuJSON string of the ACL and metadata.
type ACLHuJSON struct {
	ACL      string
	Warnings []string
	ETag     string // to check with version on server
}

// ACL makes a call to the Tailscale server to get a JSON-parsed version of the ACL.
// The JSON-parsed version of the ACL contains no comments as proper JSON does not support
// comments.
func (c *Client) ACL(ctx context.Context) (acl *ACL, err error) {
	// Format return errors to be descriptive.
	defer func() {
		if err != nil {
			err = fmt.Errorf("tailscale.ACL: %w", err)
		}
	}()

	path := fmt.Sprintf("%s/api/v2/tailnet/%s/acl", c.baseURL(), c.tailnet)
	req, err := http.NewRequestWithContext(ctx, "GET", path, nil)
	if err != nil {
		return nil, err
	}
	req.Header.Set("Accept", "application/json")
	b, resp, err := c.sendRequest(req)
	if err != nil {
		return nil, err
	}

	// If status code was not successful, return the error.
	// TODO: Change the check for the StatusCode to include other 2XX success codes.
	if resp.StatusCode != http.StatusOK {
		return nil, handleErrorResponse(b, resp)
	}

	// Otherwise, try to decode the response.
	var aclDetails ACLDetails
	if err = json.Unmarshal(b, &aclDetails); err != nil {
		return nil, err
	}
	acl = &ACL{
		ACL:  aclDetails,
		ETag: resp.Header.Get("ETag"),
	}
	return acl, nil
}

// ACLHuJSON makes a call to the Tailscale server to get the ACL HuJSON and returns
// it as a string.
// HuJSON is JSON with a few modifications to make it more human-friendly. The primary
// changes are allowing comments and trailing comments. See the following links for more info:
// https://tailscale.com/s/acl-format
// https://github.com/tailscale/hujson
func (c *Client) ACLHuJSON(ctx context.Context) (acl *ACLHuJSON, err error) {
	// Format return errors to be descriptive.
	defer func() {
		if err != nil {
			err = fmt.Errorf("tailscale.ACLHuJSON: %w", err)
		}
	}()

	path := fmt.Sprintf("%s/api/v2/tailnet/%s/acl?details=1", c.baseURL(), c.tailnet)
	req, err := http.NewRequestWithContext(ctx, "GET", path, nil)
	if err != nil {
		return nil, err
	}
	req.Header.Set("Accept", "application/hujson")
	b, resp, err := c.sendRequest(req)
	if err != nil {
		return nil, err
	}

	if resp.StatusCode != http.StatusOK {
		return nil, handleErrorResponse(b, resp)
	}

	data := struct {
		ACL      []byte   `json:"acl"`
		Warnings []string `json:"warnings"`
	}{}
	if err := json.Unmarshal(b, &data); err != nil {
		return nil, err
	}

	acl = &ACLHuJSON{
		ACL:      string(data.ACL),
		Warnings: data.Warnings,
		ETag:     resp.Header.Get("ETag"),
	}
	return acl, nil
}

// ACLTestFailureSummary specifies a user for which ACL tests
// failed and the related user-friendly error messages.
//
// ACLTestFailureSummary specifies the JSON format sent to the
// JavaScript client to be rendered in the HTML.
type ACLTestFailureSummary struct {
	// User is the source ("src") value of the ACL test that failed.
	// The name "user" is a legacy holdover from the original naming and
	// is kept for compatibility but it may also contain any value
	// that's valid in a ACL test "src" field.
	User string `json:"user,omitempty"`

	Errors   []string `json:"errors,omitempty"`
	Warnings []string `json:"warnings,omitempty"`
}

// ACLTestError is ErrResponse but with an extra field to account for ACLTestFailureSummary.
type ACLTestError struct {
	ErrResponse
	Data []ACLTestFailureSummary `json:"data"`
}

func (e ACLTestError) Error() string {
	return fmt.Sprintf("%s, Data: %+v", e.ErrResponse.Error(), e.Data)
}

func (c *Client) aclPOSTRequest(ctx context.Context, body []byte, avoidCollisions bool, etag, acceptHeader string) ([]byte, string, error) {
	path := fmt.Sprintf("%s/api/v2/tailnet/%s/acl", c.baseURL(), c.tailnet)
	req, err := http.NewRequestWithContext(ctx, "POST", path, bytes.NewBuffer(body))
	if err != nil {
		return nil, "", err
	}

	if avoidCollisions {
		req.Header.Set("If-Match", etag)
	}
	req.Header.Set("Accept", acceptHeader)
	req.Header.Set("Content-Type", "application/hujson")
	b, resp, err := c.sendRequest(req)
	if err != nil {
		return nil, "", err
	}

	// If status code was not successful, return the error.
	// TODO: Change the check for the StatusCode to include other 2XX success codes.
	if resp.StatusCode != http.StatusOK {
		// check if test error
		var ate ACLTestError
		if err := json.Unmarshal(b, &ate); err != nil {
			return nil, "", err
		}
		ate.Status = resp.StatusCode
		return nil, "", ate
	}
	return b, resp.Header.Get("ETag"), nil
}

// SetACL sends a POST request to update the ACL according to the provided ACL object. If
// `avoidCollisions` is true, it will use the ETag obtained in the GET request in an If-Match
// header to check if the previously obtained ACL was the latest version and that no updates
// were missed.
//
// Returns error with status code 412 if mistmached ETag and avoidCollisions is set to true.
// Returns error if ACL has tests that fail.
// Returns error if there are other errors with the ACL.
func (c *Client) SetACL(ctx context.Context, acl ACL, avoidCollisions bool) (res *ACL, err error) {
	// Format return errors to be descriptive.
	defer func() {
		if err != nil {
			err = fmt.Errorf("tailscale.SetACL: %w", err)
		}
	}()
	postData, err := json.Marshal(acl.ACL)
	if err != nil {
		return nil, err
	}
	b, etag, err := c.aclPOSTRequest(ctx, postData, avoidCollisions, acl.ETag, "application/json")
	if err != nil {
		return nil, err
	}

	// Otherwise, try to decode the response.
	var aclDetails ACLDetails
	if err = json.Unmarshal(b, &aclDetails); err != nil {
		return nil, err
	}
	res = &ACL{
		ACL:  aclDetails,
		ETag: etag,
	}
	return res, nil
}

// SetACLHuJSON sends a POST request to update the ACL according to the provided ACL object. If
// `avoidCollisions` is true, it will use the ETag obtained in the GET request in an If-Match
// header to check if the previously obtained ACL was the latest version and that no updates
// were missed.
//
// Returns error with status code 412 if mistmached ETag and avoidCollisions is set to true.
// Returns error if the HuJSON is invalid.
// Returns error if ACL has tests that fail.
// Returns error if there are other errors with the ACL.
func (c *Client) SetACLHuJSON(ctx context.Context, acl ACLHuJSON, avoidCollisions bool) (res *ACLHuJSON, err error) {
	// Format return errors to be descriptive.
	defer func() {
		if err != nil {
			err = fmt.Errorf("tailscale.SetACLHuJSON: %w", err)
		}
	}()

	postData := []byte(acl.ACL)
	b, etag, err := c.aclPOSTRequest(ctx, postData, avoidCollisions, acl.ETag, "application/hujson")
	if err != nil {
		return nil, err
	}

	res = &ACLHuJSON{
		ACL:  string(b),
		ETag: etag,
	}
	return res, nil
}

// UserRuleMatch specifies the source users/groups/hosts that a rule targets
// and the destination ports that they can access.
// LineNumber is only useful for requests provided in HuJSON form.
// While JSON requests will have LineNumber, the value is not useful.
type UserRuleMatch struct {
	Users      []string `json:"users"`
	Ports      []string `json:"ports"`
	LineNumber int      `json:"lineNumber"`
	// Via is the list of targets through which Users can access Ports.
	// See https://tailscale.com/kb/1378/via for more information.
	Via []string `json:"via,omitempty"`

	// Postures is a list of posture policies that are
	// associated with this match. The rules can be looked
	// up in the ACLPreviewResponse parent struct.
	// The source of the list is from srcPosture on
	// an ACL or Grant rule:
	// https://tailscale.com/kb/1288/device-posture#posture-conditions
	Postures []string `json:"postures"`
}

// ACLPreviewResponse is the response type of previewACLPostRequest
type ACLPreviewResponse struct {
	Matches    []UserRuleMatch `json:"matches"`    // ACL rules that match the specified user or ipport.
	Type       string          `json:"type"`       // The request type: currently only "user" or "ipport".
	PreviewFor string          `json:"previewFor"` // A specific user or ipport.

	// Postures is a map of postures and associated rules that apply
	// to this preview.
	// For more details about the posture mapping, see:
	// https://tailscale.com/kb/1288/device-posture#postures
	Postures map[string][]string `json:"postures,omitempty"`
}

// ACLPreview is the response type of PreviewACLForUser, PreviewACLForIPPort, PreviewACLHuJSONForUser, and PreviewACLHuJSONForIPPort
type ACLPreview struct {
	Matches []UserRuleMatch `json:"matches"`
	User    string          `json:"user,omitempty"`   // Filled if response of PreviewACLForUser or PreviewACLHuJSONForUser
	IPPort  string          `json:"ipport,omitempty"` // Filled if response of PreviewACLForIPPort or PreviewACLHuJSONForIPPort

	// Postures is a map of postures and associated rules that apply
	// to this preview.
	// For more details about the posture mapping, see:
	// https://tailscale.com/kb/1288/device-posture#postures
	Postures map[string][]string `json:"postures,omitempty"`
}

func (c *Client) previewACLPostRequest(ctx context.Context, body []byte, previewType string, previewFor string) (res *ACLPreviewResponse, err error) {
	path := fmt.Sprintf("%s/api/v2/tailnet/%s/acl/preview", c.baseURL(), c.tailnet)
	req, err := http.NewRequestWithContext(ctx, "POST", path, bytes.NewBuffer(body))
	if err != nil {
		return nil, err
	}

	q := req.URL.Query()
	q.Add("type", previewType)
	q.Add("previewFor", previewFor)
	req.URL.RawQuery = q.Encode()

	req.Header.Set("Content-Type", "application/hujson")
	c.setAuth(req)

	b, resp, err := c.sendRequest(req)
	if err != nil {
		return nil, err
	}

	// If status code was not successful, return the error.
	// TODO: Change the check for the StatusCode to include other 2XX success codes.
	if resp.StatusCode != http.StatusOK {
		return nil, handleErrorResponse(b, resp)
	}
	if err = json.Unmarshal(b, &res); err != nil {
		return nil, err
	}

	return res, nil
}

// PreviewACLForUser determines what rules match a given ACL for a user.
// The ACL can be a locally modified or clean ACL obtained from server.
//
// Returns ACLPreview on success with matches in a slice. If there are no matches,
// the call is still successful but Matches will be an empty slice.
// Returns error if the provided ACL is invalid.
func (c *Client) PreviewACLForUser(ctx context.Context, acl ACL, user string) (res *ACLPreview, err error) {
	// Format return errors to be descriptive.
	defer func() {
		if err != nil {
			err = fmt.Errorf("tailscale.PreviewACLForUser: %w", err)
		}
	}()
	postData, err := json.Marshal(acl.ACL)
	if err != nil {
		return nil, err
	}
	b, err := c.previewACLPostRequest(ctx, postData, "user", user)
	if err != nil {
		return nil, err
	}

	return &ACLPreview{
		Matches:  b.Matches,
		User:     b.PreviewFor,
		Postures: b.Postures,
	}, nil
}

// PreviewACLForIPPort determines what rules match a given ACL for a ipport.
// The ACL can be a locally modified or clean ACL obtained from server.
//
// Returns ACLPreview on success with matches in a slice. If there are no matches,
// the call is still successful but Matches will be an empty slice.
// Returns error if the provided ACL is invalid.
func (c *Client) PreviewACLForIPPort(ctx context.Context, acl ACL, ipport netip.AddrPort) (res *ACLPreview, err error) {
	// Format return errors to be descriptive.
	defer func() {
		if err != nil {
			err = fmt.Errorf("tailscale.PreviewACLForIPPort: %w", err)
		}
	}()
	postData, err := json.Marshal(acl.ACL)
	if err != nil {
		return nil, err
	}
	b, err := c.previewACLPostRequest(ctx, postData, "ipport", ipport.String())
	if err != nil {
		return nil, err
	}

	return &ACLPreview{
		Matches:  b.Matches,
		IPPort:   b.PreviewFor,
		Postures: b.Postures,
	}, nil
}

// PreviewACLHuJSONForUser determines what rules match a given ACL for a user.
// The ACL can be a locally modified or clean ACL obtained from server.
//
// Returns ACLPreview on success with matches in a slice. If there are no matches,
// the call is still successful but Matches will be an empty slice.
// Returns error if the provided ACL is invalid.
func (c *Client) PreviewACLHuJSONForUser(ctx context.Context, acl ACLHuJSON, user string) (res *ACLPreview, err error) {
	// Format return errors to be descriptive.
	defer func() {
		if err != nil {
			err = fmt.Errorf("tailscale.PreviewACLHuJSONForUser: %w", err)
		}
	}()
	postData := []byte(acl.ACL)
	b, err := c.previewACLPostRequest(ctx, postData, "user", user)
	if err != nil {
		return nil, err
	}

	return &ACLPreview{
		Matches:  b.Matches,
		User:     b.PreviewFor,
		Postures: b.Postures,
	}, nil
}

// PreviewACLHuJSONForIPPort determines what rules match a given ACL for a ipport.
// The ACL can be a locally modified or clean ACL obtained from server.
//
// Returns ACLPreview on success with matches in a slice. If there are no matches,
// the call is still successful but Matches will be an empty slice.
// Returns error if the provided ACL is invalid.
func (c *Client) PreviewACLHuJSONForIPPort(ctx context.Context, acl ACLHuJSON, ipport string) (res *ACLPreview, err error) {
	// Format return errors to be descriptive.
	defer func() {
		if err != nil {
			err = fmt.Errorf("tailscale.PreviewACLHuJSONForIPPort: %w", err)
		}
	}()
	postData := []byte(acl.ACL)
	b, err := c.previewACLPostRequest(ctx, postData, "ipport", ipport)
	if err != nil {
		return nil, err
	}

	return &ACLPreview{
		Matches:  b.Matches,
		IPPort:   b.PreviewFor,
		Postures: b.Postures,
	}, nil
}

// ValidateACLJSON takes in the given source and destination (in this situation,
// it is assumed that you are checking whether the source can connect to destination)
// and creates an ACLTest from that. It then sends the ACLTest to the control api acl
// validate endpoint, where the test is run. It returns a nil ACLTestError pointer if
// no test errors occur.
func (c *Client) ValidateACLJSON(ctx context.Context, source, dest string) (testErr *ACLTestError, err error) {
	// Format return errors to be descriptive.
	defer func() {
		if err != nil {
			err = fmt.Errorf("tailscale.ValidateACLJSON: %w", err)
		}
	}()

	tests := []ACLTest{{User: source, Allow: []string{dest}}}
	postData, err := json.Marshal(tests)
	if err != nil {
		return nil, err
	}

	path := fmt.Sprintf("%s/api/v2/tailnet/%s/acl/validate", c.baseURL(), c.tailnet)
	req, err := http.NewRequestWithContext(ctx, "POST", path, bytes.NewBuffer(postData))
	if err != nil {
		return nil, err
	}

	req.Header.Set("Content-Type", "application/json")
	c.setAuth(req)

	b, resp, err := c.sendRequest(req)
	if err != nil {
		return nil, err
	}

	if resp.StatusCode != http.StatusOK {
		return nil, fmt.Errorf("control api responded with %d status code", resp.StatusCode)
	}

	// The test ran without fail
	if len(b) == 0 {
		return nil, nil
	}

	var res ACLTestError
	// The test returned errors.
	if err = json.Unmarshal(b, &res); err != nil {
		// failed to unmarshal
		return nil, err
	}
	return &res, nil
}<|MERGE_RESOLUTION|>--- conflicted
+++ resolved
@@ -53,21 +53,13 @@
 
 // ACLDetails contains all the details for an ACL.
 type ACLDetails struct {
-<<<<<<< HEAD
 	Tests         []ACLTest           `json:"tests,omitempty"`
 	ACLs          []ACLRow            `json:"acls,omitempty"`
 	Groups        map[string][]string `json:"groups,omitempty"`
 	TagOwners     map[string][]string `json:"tagowners,omitempty"`
 	Hosts         map[string]string   `json:"hosts,omitempty"`
+  NodeAttrs     []NodeAttrGrant     `json:"nodeAttrs,omitempty"`
 	AutoApprovers ACLAutoApprovers    `json:"autoapprovers,omitempty"`
-=======
-	Tests     []ACLTest           `json:"tests,omitempty"`
-	ACLs      []ACLRow            `json:"acls,omitempty"`
-	Groups    map[string][]string `json:"groups,omitempty"`
-	TagOwners map[string][]string `json:"tagowners,omitempty"`
-	Hosts     map[string]string   `json:"hosts,omitempty"`
-	NodeAttrs []NodeAttrGrant     `json:"nodeAttrs,omitempty"`
->>>>>>> 2e32abc3
 }
 
 // ACL contains an ACLDetails and metadata.
