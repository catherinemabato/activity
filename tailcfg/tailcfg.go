// Copyright (c) Tailscale Inc & AUTHORS
// SPDX-License-Identifier: BSD-3-Clause

package tailcfg

//go:generate go run tailscale.com/cmd/viewer --type=User,Node,Hostinfo,NetInfo,Login,DNSConfig,RegisterResponse,RegisterResponseAuth,RegisterRequest,DERPHomeParams,DERPRegion,DERPMap,DERPNode,SSHRule,SSHAction,SSHPrincipal,ControlDialPlan,Location,UserProfile --clonefunc

import (
	"bytes"
	"cmp"
	"encoding/json"
	"errors"
	"fmt"
	"maps"
	"net/netip"
	"reflect"
	"slices"
	"strings"
	"time"

	"tailscale.com/types/dnstype"
	"tailscale.com/types/key"
	"tailscale.com/types/opt"
	"tailscale.com/types/structs"
	"tailscale.com/types/tkatype"
	"tailscale.com/util/dnsname"
	"tailscale.com/util/slicesx"
)

// CapabilityVersion represents the client's capability level. That
// is, it can be thought of as the client's simple version number: a
// single monotonically increasing integer, rather than the relatively
// complex x.y.z-xxxxx semver+hash(es). Whenever the client gains a
// capability or wants to negotiate a change in semantics with the
// server (control plane),  peers (over PeerAPI), or frontend (over
// LocalAPI), bump this number and document what's new.
//
// Previously (prior to 2022-03-06), it was known as the "MapRequest
// version" or "mapVer" or "map cap" and that name and usage persists
// in places.
type CapabilityVersion int

// CurrentCapabilityVersion is the current capability version of the codebase.
//
// History of versions:
//
//   - 3: implicit compression, keep-alives
//   - 4: opt-in keep-alives via KeepAlive field, opt-in compression via Compress
//   - 5: 2020-10-19, implies IncludeIPv6, delta Peers/UserProfiles, supports MagicDNS
//   - 6: 2020-12-07: means MapResponse.PacketFilter nil means unchanged
//   - 7: 2020-12-15: FilterRule.SrcIPs accepts CIDRs+ranges, doesn't warn about 0.0.0.0/::
//   - 8: 2020-12-19: client can buggily receive IPv6 addresses and routes if beta enabled server-side
//   - 9: 2020-12-30: client doesn't auto-add implicit search domains from peers; only DNSConfig.Domains
//   - 10: 2021-01-17: client understands MapResponse.PeerSeenChange
//   - 11: 2021-03-03: client understands IPv6, multiple default routes, and goroutine dumping
//   - 12: 2021-03-04: client understands PingRequest
//   - 13: 2021-03-19: client understands FilterRule.IPProto
//   - 14: 2021-04-07: client understands DNSConfig.Routes and DNSConfig.Resolvers
//   - 15: 2021-04-12: client treats nil MapResponse.DNSConfig as meaning unchanged
//   - 16: 2021-04-15: client understands Node.Online, MapResponse.OnlineChange
//   - 17: 2021-04-18: MapResponse.Domain empty means unchanged
//   - 18: 2021-04-19: MapResponse.Node nil means unchanged (all fields now omitempty)
//   - 19: 2021-04-21: MapResponse.Debug.SleepSeconds
//   - 20: 2021-06-11: MapResponse.LastSeen used even less (https://github.com/tailscale/tailscale/issues/2107)
//   - 21: 2021-06-15: added MapResponse.DNSConfig.CertDomains
//   - 22: 2021-06-16: added MapResponse.DNSConfig.ExtraRecords
//   - 23: 2021-08-25: DNSConfig.Routes values may be empty (for ExtraRecords support in 1.14.1+)
//   - 24: 2021-09-18: MapResponse.Health from control to node; node shows in "tailscale status"
//   - 25: 2021-11-01: MapResponse.Debug.Exit
//   - 26: 2022-01-12: (nothing, just bumping for 1.20.0)
//   - 27: 2022-02-18: start of SSHPolicy being respected
//   - 28: 2022-03-09: client can communicate over Noise.
//   - 29: 2022-03-21: MapResponse.PopBrowserURL
//   - 30: 2022-03-22: client can request id tokens.
//   - 31: 2022-04-15: PingRequest & PingResponse TSMP & disco support
//   - 32: 2022-04-17: client knows FilterRule.CapMatch
//   - 33: 2022-07-20: added MapResponse.PeersChangedPatch (DERPRegion + Endpoints)
//   - 34: 2022-08-02: client understands CapabilityFileSharingTarget
//   - 36: 2022-08-02: added PeersChangedPatch.{Key,DiscoKey,Online,LastSeen,KeyExpiry,Capabilities}
//   - 37: 2022-08-09: added Debug.{SetForceBackgroundSTUN,SetRandomizeClientPort}; Debug are sticky
//   - 38: 2022-08-11: added PingRequest.URLIsNoise
//   - 39: 2022-08-15: clients can talk Noise over arbitrary HTTPS port
//   - 40: 2022-08-22: added Node.KeySignature, PeersChangedPatch.KeySignature
//   - 41: 2022-08-30: uses 100.100.100.100 for route-less ExtraRecords if global nameservers is set
//   - 42: 2022-09-06: NextDNS DoH support; see https://github.com/tailscale/tailscale/pull/5556
//   - 43: 2022-09-21: clients can return usernames for SSH
//   - 44: 2022-09-22: MapResponse.ControlDialPlan
//   - 45: 2022-09-26: c2n /debug/{goroutines,prefs,metrics}
//   - 46: 2022-10-04: c2n /debug/component-logging
//   - 47: 2022-10-11: Register{Request,Response}.NodeKeySignature
//   - 48: 2022-11-02: Node.UnsignedPeerAPIOnly
//   - 49: 2022-11-03: Client understands EarlyNoise
//   - 50: 2022-11-14: Client understands CapabilityIngress
//   - 51: 2022-11-30: Client understands CapabilityTailnetLockAlpha
//   - 52: 2023-01-05: client can handle c2n POST /logtail/flush
//   - 53: 2023-01-18: client respects explicit Node.Expired + auto-sets based on Node.KeyExpiry
//   - 54: 2023-01-19: Node.Cap added, PeersChangedPatch.Cap, uses Node.Cap for ExitDNS before Hostinfo.Services fallback
//   - 55: 2023-01-23: start of c2n GET+POST /update handler
//   - 56: 2023-01-24: Client understands CapabilityDebugTSDNSResolution
//   - 57: 2023-01-25: Client understands CapabilityBindToInterfaceByRoute
//   - 58: 2023-03-10: Client retries lite map updates before restarting map poll.
//   - 59: 2023-03-16: Client understands Peers[].SelfNodeV4MasqAddrForThisPeer
//   - 60: 2023-04-06: Client understands IsWireGuardOnly
//   - 61: 2023-04-18: Client understand SSHAction.SSHRecorderFailureAction
//   - 62: 2023-05-05: Client can notify control over noise for SSHEventNotificationRequest recording failure events
//   - 63: 2023-06-08: Client understands SSHAction.AllowRemotePortForwarding.
//   - 64: 2023-07-11: Client understands s/CapabilityTailnetLockAlpha/CapabilityTailnetLock
//   - 65: 2023-07-12: Client understands DERPMap.HomeParams + incremental DERPMap updates with params
//   - 66: 2023-07-23: UserProfile.Groups added (available via WhoIs) (removed in 87)
//   - 67: 2023-07-25: Client understands PeerCapMap
//   - 68: 2023-08-09: Client has dedicated updateRoutine; MapRequest.Stream true means ignore Hostinfo+Endpoints
//   - 69: 2023-08-16: removed Debug.LogHeap* + GoroutineDumpURL; added c2n /debug/logheap
//   - 70: 2023-08-16: removed most Debug fields; added NodeAttrDisable*, NodeAttrDebug* instead
//   - 71: 2023-08-17: added NodeAttrOneCGNATEnable, NodeAttrOneCGNATDisable
//   - 72: 2023-08-23: TS-2023-006 UPnP issue fixed; UPnP can now be used again
//   - 73: 2023-09-01: Non-Windows clients expect to receive ClientVersion
//   - 74: 2023-09-18: Client understands NodeCapMap
//   - 75: 2023-09-12: Client understands NodeAttrDNSForwarderDisableTCPRetries
//   - 76: 2023-09-20: Client understands ExitNodeDNSResolvers for IsWireGuardOnly nodes
//   - 77: 2023-10-03: Client understands Peers[].SelfNodeV6MasqAddrForThisPeer
//   - 78: 2023-10-05: can handle c2n Wake-on-LAN sending
//   - 79: 2023-10-05: Client understands UrgentSecurityUpdate in ClientVersion
//   - 80: 2023-11-16: can handle c2n GET /tls-cert-status
//   - 81: 2023-11-17: MapResponse.PacketFilters (incremental packet filter updates)
//   - 82: 2023-12-01: Client understands NodeAttrLinuxMustUseIPTables, NodeAttrLinuxMustUseNfTables, c2n /netfilter-kind
//   - 83: 2023-12-18: Client understands DefaultAutoUpdate
//   - 84: 2024-01-04: Client understands SeamlessKeyRenewal
//   - 85: 2024-01-05: Client understands MaxKeyDuration
//   - 86: 2024-01-23: Client understands NodeAttrProbeUDPLifetime
//   - 87: 2024-02-11: UserProfile.Groups removed (added in 66)
//   - 88: 2024-03-05: Client understands NodeAttrSuggestExitNode
//   - 89: 2024-03-23: Client no longer respects deleted PeerChange.Capabilities (use CapMap)
//   - 90: 2024-04-03: Client understands PeerCapabilityTaildrive.
//   - 91: 2024-04-24: Client understands PeerCapabilityTaildriveSharer.
//   - 92: 2024-05-06: Client understands NodeAttrUserDialUseRoutes.
//   - 93: 2024-05-06: added support for stateful firewalling.
//   - 94: 2024-05-06: Client understands Node.IsJailed.
//   - 95: 2024-05-06: Client uses NodeAttrUserDialUseRoutes to change DNS dialing behavior.
//   - 96: 2024-05-29: Client understands NodeAttrSSHBehaviorV1
//   - 97: 2024-06-06: Client understands NodeAttrDisableSplitDNSWhenNoCustomResolvers
//   - 98: 2024-06-13: iOS/tvOS clients may provide serial number as part of posture information
//   - 99: 2024-06-14: Client understands NodeAttrDisableLocalDNSOverrideViaNRPT
<<<<<<< HEAD
//   - 100: 2024-06-17: Client understands SSHAction.AllowLocalUnixForwarding and SSHAction.AllowRemoteUnixForwarding.
=======
//   - 100: 2024-06-18: Client supports filtertype.Match.SrcCaps (issue #12542)
>>>>>>> 5ffb2668
const CurrentCapabilityVersion CapabilityVersion = 100

type StableID string

type ID int64

type UserID ID

func (u UserID) IsZero() bool {
	return u == 0
}

type LoginID ID

func (u LoginID) IsZero() bool {
	return u == 0
}

type NodeID ID

func (u NodeID) IsZero() bool {
	return u == 0
}

type StableNodeID StableID

func (u StableNodeID) IsZero() bool {
	return u == ""
}

// User is an IPN user.
//
// A user can have multiple logins associated with it (e.g. gmail and github oauth).
// (Note: none of our UIs support this yet.)
//
// Some properties are inherited from the logins and can be overridden, such as
// display name and profile picture.
//
// Other properties must be the same for all logins associated with a user.
// In particular: domain. If a user has a "tailscale.io" domain login, they cannot
// have a general gmail address login associated with the user.
type User struct {
	ID            UserID
	LoginName     string `json:"-"` // not stored, filled from Login // TODO REMOVE
	DisplayName   string // if non-empty overrides Login field
	ProfilePicURL string // if non-empty overrides Login field
	Logins        []LoginID
	Created       time.Time
}

type Login struct {
	_             structs.Incomparable
	ID            LoginID
	Provider      string
	LoginName     string
	DisplayName   string
	ProfilePicURL string
}

// A UserProfile is display-friendly data for a user.
// It includes the LoginName for display purposes but *not* the Provider.
// It also includes derived data from one of the user's logins.
type UserProfile struct {
	ID            UserID
	LoginName     string // "alice@smith.com"; for display purposes only (provider is not listed)
	DisplayName   string // "Alice Smith"
	ProfilePicURL string

	// Roles exists for legacy reasons, to keep old macOS clients
	// happy. It JSON marshals as [].
	Roles emptyStructJSONSlice
}

func (p *UserProfile) Equal(p2 *UserProfile) bool {
	if p == nil && p2 == nil {
		return true
	}
	if p == nil || p2 == nil {
		return false
	}
	return p.ID == p2.ID &&
		p.LoginName == p2.LoginName &&
		p.DisplayName == p2.DisplayName &&
		p.ProfilePicURL == p2.ProfilePicURL
}

type emptyStructJSONSlice struct{}

var emptyJSONSliceBytes = []byte("[]")

func (emptyStructJSONSlice) MarshalJSON() ([]byte, error) {
	return emptyJSONSliceBytes, nil
}

func (emptyStructJSONSlice) UnmarshalJSON([]byte) error { return nil }

// RawMessage is a raw encoded JSON value. It implements Marshaler and
// Unmarshaler and can be used to delay JSON decoding or precompute a JSON
// encoding.
//
// It is like json.RawMessage but is a string instead of a []byte to better
// portray immutable data.
type RawMessage string

// MarshalJSON returns m as the JSON encoding of m.
func (m RawMessage) MarshalJSON() ([]byte, error) {
	if m == "" {
		return []byte("null"), nil
	}
	return []byte(m), nil
}

// UnmarshalJSON sets *m to a copy of data.
func (m *RawMessage) UnmarshalJSON(data []byte) error {
	if m == nil {
		return errors.New("RawMessage: UnmarshalJSON on nil pointer")
	}
	*m = RawMessage(data)
	return nil
}

// MarshalCapJSON returns a capability rule in RawMessage string format.
func MarshalCapJSON[T any](capRule T) (RawMessage, error) {
	bs, err := json.Marshal(capRule)
	if err != nil {
		return "", fmt.Errorf("error marshalling capability rule: %w", err)
	}
	return RawMessage(string(bs)), nil
}

type Node struct {
	ID       NodeID
	StableID StableNodeID

	// Name is the FQDN of the node.
	// It is also the MagicDNS name for the node.
	// It has a trailing dot.
	// e.g. "host.tail-scale.ts.net."
	Name string

	// User is the user who created the node. If ACL tags are in use for the
	// node then it doesn't reflect the ACL identity that the node is running
	// as.
	User UserID

	// Sharer, if non-zero, is the user who shared this node, if different than User.
	Sharer UserID `json:",omitempty"`

	Key          key.NodePublic
	KeyExpiry    time.Time                  // the zero value if this node does not expire
	KeySignature tkatype.MarshaledSignature `json:",omitempty"`
	Machine      key.MachinePublic
	DiscoKey     key.DiscoPublic
	Addresses    []netip.Prefix   // IP addresses of this Node directly
	AllowedIPs   []netip.Prefix   // range of IP addresses to route to this node
	Endpoints    []netip.AddrPort `json:",omitempty"` // IP+port (public via STUN, and local LANs)

	// DERP is this node's home DERP region ID integer, but shoved into an
	// IP:port string for legacy reasons. The IP address is always "127.3.3.40"
	// (a loopback address (127) followed by the digits over the letters DERP on
	// a QWERTY keyboard (3.3.40)). The "port number" is the home DERP region ID
	// integer.
	//
	// TODO(bradfitz): simplify this legacy mess; add a new HomeDERPRegionID int
	// field behind a new capver bump.
	DERP string `json:",omitempty"` // DERP-in-IP:port ("127.3.3.40:N") endpoint

	Hostinfo HostinfoView
	Created  time.Time
	Cap      CapabilityVersion `json:",omitempty"` // if non-zero, the node's capability version; old servers might not send

	// Tags are the list of ACL tags applied to this node.
	// Tags take the form of `tag:<value>` where value starts
	// with a letter and only contains alphanumerics and dashes `-`.
	// Some valid tag examples:
	//   `tag:prod`
	//   `tag:database`
	//   `tag:lab-1`
	Tags []string `json:",omitempty"`

	// PrimaryRoutes are the routes from AllowedIPs that this node
	// is currently the primary subnet router for, as determined
	// by the control plane. It does not include the self address
	// values from Addresses that are in AllowedIPs.
	PrimaryRoutes []netip.Prefix `json:",omitempty"`

	// LastSeen is when the node was last online. It is not
	// updated when Online is true. It is nil if the current
	// node doesn't have permission to know, or the node
	// has never been online.
	LastSeen *time.Time `json:",omitempty"`

	// Online is whether the node is currently connected to the
	// coordination server.  A value of nil means unknown, or the
	// current node doesn't have permission to know.
	Online *bool `json:",omitempty"`

	MachineAuthorized bool `json:",omitempty"` // TODO(crawshaw): replace with MachineStatus

	// Capabilities are capabilities that the node has.
	// They're free-form strings, but should be in the form of URLs/URIs
	// such as:
	//    "https://tailscale.com/cap/is-admin"
	//    "https://tailscale.com/cap/file-sharing"
	//
	// Deprecated: use CapMap instead. See https://github.com/tailscale/tailscale/issues/11508
	Capabilities []NodeCapability `json:",omitempty"`

	// CapMap is a map of capabilities to their optional argument/data values.
	//
	// It is valid for a capability to not have any argument/data values; such
	// capabilities can be tested for using the HasCap method. These type of
	// capabilities are used to indicate that a node has a capability, but there
	// is no additional data associated with it. These were previously
	// represented by the Capabilities field, but can now be represented by
	// CapMap with an empty value.
	//
	// See NodeCapability for more information on keys.
	//
	// Metadata about nodes can be transmitted in 3 ways:
	// 1. MapResponse.Node.CapMap describes attributes that affect behavior for
	//    this node, such as which features have been enabled through the admin
	//    panel and any associated configuration details.
	// 2. MapResponse.PacketFilter(s) describes access (both IP and application
	//    based) that should be granted to peers.
	// 3. MapResponse.Peers[].CapMap describes attributes regarding a peer node,
	//    such as which features the peer supports or if that peer is preferred
	//    for a particular task vs other peers that could also be chosen.
	CapMap NodeCapMap `json:",omitempty"`

	// UnsignedPeerAPIOnly means that this node is not signed nor subject to TKA
	// restrictions. However, in exchange for that privilege, it does not get
	// network access. It can only access this node's peerapi, which may not let
	// it do anything. It is the tailscaled client's job to double-check the
	// MapResponse's PacketFilter to verify that its AllowedIPs will not be
	// accepted by the packet filter.
	UnsignedPeerAPIOnly bool `json:",omitempty"`

	// The following three computed fields hold the various names that can
	// be used for this node in UIs. They are populated from controlclient
	// (not from control) by calling node.InitDisplayNames. These can be
	// used directly or accessed via node.DisplayName or node.DisplayNames.

	ComputedName            string `json:",omitempty"` // MagicDNS base name (for normal non-shared-in nodes), FQDN (without trailing dot, for shared-in nodes), or Hostname (if no MagicDNS)
	computedHostIfDifferent string // hostname, if different than ComputedName, otherwise empty
	ComputedNameWithHost    string `json:",omitempty"` // either "ComputedName" or "ComputedName (computedHostIfDifferent)", if computedHostIfDifferent is set

	// DataPlaneAuditLogID is the per-node logtail ID used for data plane audit logging.
	DataPlaneAuditLogID string `json:",omitempty"`

	// Expired is whether this node's key has expired. Control may send
	// this; clients are only allowed to set this from false to true. On
	// the client, this is calculated client-side based on a timestamp sent
	// from control, to avoid clock skew issues.
	Expired bool `json:",omitempty"`

	// SelfNodeV4MasqAddrForThisPeer is the IPv4 that this peer knows the current node as.
	// It may be empty if the peer knows the current node by its native
	// IPv4 address.
	// This field is only populated in a MapResponse for peers and not
	// for the current node.
	//
	// If set, it should be used to masquerade traffic originating from the
	// current node to this peer. The masquerade address is only relevant
	// for this peer and not for other peers.
	//
	// This only applies to traffic originating from the current node to the
	// peer or any of its subnets. Traffic originating from subnet routes will
	// not be masqueraded (e.g. in case of --snat-subnet-routes).
	SelfNodeV4MasqAddrForThisPeer *netip.Addr `json:",omitempty"`

	// SelfNodeV6MasqAddrForThisPeer is the IPv6 that this peer knows the current node as.
	// It may be empty if the peer knows the current node by its native
	// IPv6 address.
	// This field is only populated in a MapResponse for peers and not
	// for the current node.
	//
	// If set, it should be used to masquerade traffic originating from the
	// current node to this peer. The masquerade address is only relevant
	// for this peer and not for other peers.
	//
	// This only applies to traffic originating from the current node to the
	// peer or any of its subnets. Traffic originating from subnet routes will
	// not be masqueraded (e.g. in case of --snat-subnet-routes).
	SelfNodeV6MasqAddrForThisPeer *netip.Addr `json:",omitempty"`

	// IsWireGuardOnly indicates that this is a non-Tailscale WireGuard peer, it
	// is not expected to speak Disco or DERP, and it must have Endpoints in
	// order to be reachable.
	IsWireGuardOnly bool `json:",omitempty"`

	// IsJailed indicates that this node is jailed and should not be allowed
	// initiate connections, however outbound connections to it should still be
	// allowed.
	IsJailed bool `json:",omitempty"`

	// ExitNodeDNSResolvers is the list of DNS servers that should be used when this
	// node is marked IsWireGuardOnly and being used as an exit node.
	ExitNodeDNSResolvers []*dnstype.Resolver `json:",omitempty"`
}

// HasCap reports whether the node has the given capability.
// It is safe to call on an invalid NodeView.
func (v NodeView) HasCap(cap NodeCapability) bool {
	return v.ж.HasCap(cap)
}

// HasCap reports whether the node has the given capability.
// It is safe to call on a nil Node.
func (v *Node) HasCap(cap NodeCapability) bool {
	return v != nil && v.CapMap.Contains(cap)
}

// DisplayName returns the user-facing name for a node which should
// be shown in client UIs.
//
// Parameter forOwner specifies whether the name is requested by
// the owner of the node. When forOwner is false, the hostname is
// never included in the return value.
//
// Return value is either "Name" or "Name (Hostname)", where
// Name is the node's MagicDNS base name (for normal non-shared-in
// nodes), FQDN (without trailing dot, for shared-in nodes), or
// Hostname (if no MagicDNS). Hostname is only included in the
// return value if it varies from Name and forOwner is provided true.
//
// DisplayName is only valid if InitDisplayNames has been called.
func (n *Node) DisplayName(forOwner bool) string {
	if forOwner {
		return n.ComputedNameWithHost
	}
	return n.ComputedName
}

// DisplayName returns the decomposed user-facing name for a node.
//
// Parameter forOwner specifies whether the name is requested by
// the owner of the node. When forOwner is false, hostIfDifferent
// is always returned empty.
//
// Return value name is the node's primary name, populated with the
// node's MagicDNS base name (for normal non-shared-in nodes), FQDN
// (without trailing dot, for shared-in nodes), or Hostname (if no
// MagicDNS).
//
// Return value hostIfDifferent, when non-empty, is the node's
// hostname. hostIfDifferent is only populated when the hostname
// varies from name and forOwner is provided as true.
//
// DisplayNames is only valid if InitDisplayNames has been called.
func (n *Node) DisplayNames(forOwner bool) (name, hostIfDifferent string) {
	if forOwner {
		return n.ComputedName, n.computedHostIfDifferent
	}
	return n.ComputedName, ""
}

// IsTagged reports whether the node has any tags.
func (n *Node) IsTagged() bool {
	return len(n.Tags) > 0
}

// SharerOrUser Sharer if set, else User.
func (n *Node) SharerOrUser() UserID {
	return cmp.Or(n.Sharer, n.User)
}

// IsTagged reports whether the node has any tags.
func (n NodeView) IsTagged() bool { return n.ж.IsTagged() }

// DisplayName wraps Node.DisplayName.
func (n NodeView) DisplayName(forOwner bool) string { return n.ж.DisplayName(forOwner) }

// SharerOrUser wraps Node.SharerOrUser.
func (n NodeView) SharerOrUser() UserID { return n.ж.SharerOrUser() }

// InitDisplayNames computes and populates n's display name
// fields: n.ComputedName, n.computedHostIfDifferent, and
// n.ComputedNameWithHost.
func (n *Node) InitDisplayNames(networkMagicDNSSuffix string) {
	name := dnsname.TrimSuffix(n.Name, networkMagicDNSSuffix)
	var hostIfDifferent string
	if n.Hostinfo.Valid() {
		hostIfDifferent = dnsname.SanitizeHostname(n.Hostinfo.Hostname())
	}

	if strings.EqualFold(name, hostIfDifferent) {
		hostIfDifferent = ""
	}
	if name == "" {
		if hostIfDifferent != "" {
			name = hostIfDifferent
			hostIfDifferent = ""
		} else {
			name = n.Key.String()
		}
	}

	var nameWithHost string
	if hostIfDifferent != "" {
		nameWithHost = fmt.Sprintf("%s (%s)", name, hostIfDifferent)
	} else {
		nameWithHost = name
	}

	n.ComputedName = name
	n.computedHostIfDifferent = hostIfDifferent
	n.ComputedNameWithHost = nameWithHost
}

type MachineStatus int

const (
	MachineUnknown      = MachineStatus(iota)
	MachineUnauthorized // server has yet to approve
	MachineAuthorized   // server has approved
	MachineInvalid      // server has explicitly rejected this machine key
)

func (m MachineStatus) AppendText(b []byte) ([]byte, error) {
	return append(b, m.String()...), nil
}

func (m MachineStatus) MarshalText() ([]byte, error) {
	return []byte(m.String()), nil
}

func (m *MachineStatus) UnmarshalText(b []byte) error {
	switch string(b) {
	case "machine-unknown":
		*m = MachineUnknown
	case "machine-unauthorized":
		*m = MachineUnauthorized
	case "machine-authorized":
		*m = MachineAuthorized
	case "machine-invalid":
		*m = MachineInvalid
	default:
		var val int
		if _, err := fmt.Sscanf(string(b), "machine-unknown(%d)", &val); err != nil {
			*m = MachineStatus(val)
		} else {
			*m = MachineUnknown
		}
	}
	return nil
}

func (m MachineStatus) String() string {
	switch m {
	case MachineUnknown:
		return "machine-unknown"
	case MachineUnauthorized:
		return "machine-unauthorized"
	case MachineAuthorized:
		return "machine-authorized"
	case MachineInvalid:
		return "machine-invalid"
	default:
		return fmt.Sprintf("machine-unknown(%d)", int(m))
	}
}

func isNum(b byte) bool {
	return b >= '0' && b <= '9'
}

func isAlpha(b byte) bool {
	return (b >= 'A' && b <= 'Z') || (b >= 'a' && b <= 'z')
}

// CheckTag validates tag for use as an ACL tag.
// For now we allow only ascii alphanumeric tags, and they need to start
// with a letter. No unicode shenanigans allowed, and we reserve punctuation
// marks other than '-' for a possible future URI scheme.
//
// Because we're ignoring unicode entirely, we can treat utf-8 as a series of
// bytes. Anything >= 128 is disqualified anyway.
//
// We might relax these rules later.
func CheckTag(tag string) error {
	var ok bool
	tag, ok = strings.CutPrefix(tag, "tag:")
	if !ok {
		return errors.New("tags must start with 'tag:'")
	}
	if tag == "" {
		return errors.New("tag names must not be empty")
	}
	if !isAlpha(tag[0]) {
		return errors.New("tag names must start with a letter, after 'tag:'")
	}

	for _, b := range []byte(tag) {
		if !isNum(b) && !isAlpha(b) && b != '-' {
			return errors.New("tag names can only contain numbers, letters, or dashes")
		}
	}

	return nil
}

// CheckRequestTags checks that all of h.RequestTags are valid.
func (h *Hostinfo) CheckRequestTags() error {
	if h == nil {
		return nil
	}
	for _, tag := range h.RequestTags {
		if err := CheckTag(tag); err != nil {
			return fmt.Errorf("tag(%#v): %w", tag, err)
		}
	}
	return nil
}

// ServiceProto is a service type. It's usually
// TCP ("tcp") or UDP ("udp"), but it can also have
// meta service values as defined in Service.Proto.
type ServiceProto string

const (
	TCP        = ServiceProto("tcp")
	UDP        = ServiceProto("udp")
	PeerAPI4   = ServiceProto("peerapi4")
	PeerAPI6   = ServiceProto("peerapi6")
	PeerAPIDNS = ServiceProto("peerapi-dns-proxy")
)

// Service represents a service running on a node.
type Service struct {
	_ structs.Incomparable

	// Proto is the type of service. It's usually the constant TCP
	// or UDP ("tcp" or "udp"), but it can also be one of the
	// following meta service values:
	//
	//     * "peerapi4": peerapi is available on IPv4; Port is the
	//        port number that the peerapi is running on the
	//        node's Tailscale IPv4 address.
	//     * "peerapi6": peerapi is available on IPv6; Port is the
	//        port number that the peerapi is running on the
	//        node's Tailscale IPv6 address.
	//     * "peerapi-dns-proxy": the local peerapi service supports
	//        being a DNS proxy (when the node is an exit
	//        node). For this service, the Port number must only be 1.
	Proto ServiceProto

	// Port is the port number.
	//
	// For Proto "peerapi-dns", it must be 1.
	Port uint16

	// Description is the textual description of the service,
	// usually the process name that's running.
	Description string `json:",omitempty"`

	// TODO(apenwarr): allow advertising services on subnet IPs?
	// TODO(apenwarr): add "tags" here for each service?
}

// Location represents geographical location data about a
// Tailscale host. Location is optional and only set if
// explicitly declared by a node.
type Location struct {
	Country     string `json:",omitempty"` // User friendly country name, with proper capitalization ("Canada")
	CountryCode string `json:",omitempty"` // ISO 3166-1 alpha-2 in upper case ("CA")
	City        string `json:",omitempty"` // User friendly city name, with proper capitalization ("Squamish")

	// CityCode is a short code representing the city in upper case.
	// CityCode is used to disambiguate a city from another location
	// with the same city name. It uniquely identifies a particular
	// geographical location, within the tailnet.
	// IATA, ICAO or ISO 3166-2 codes are recommended ("YSE")
	CityCode string `json:",omitempty"`

	// Latitude, Longitude are optional geographical coordinates of the node, in degrees.
	// No particular accuracy level is promised; the coordinates may simply be the center of the city or country.
	Latitude  float64 `json:",omitempty"`
	Longitude float64 `json:",omitempty"`

	// Priority determines the order of use of an exit node when a
	// location based preference matches more than one exit node,
	// the node with the highest priority wins. Nodes of equal
	// probability may be selected arbitrarily.
	//
	// A value of 0 means the exit node does not have a priority
	// preference. A negative int is not allowed.
	Priority int `json:",omitempty"`
}

// Hostinfo contains a summary of a Tailscale host.
//
// Because it contains pointers (slices), this type should not be used
// as a value type.
type Hostinfo struct {
	IPNVersion    string `json:",omitempty"` // version of this code (in version.Long format)
	FrontendLogID string `json:",omitempty"` // logtail ID of frontend instance
	BackendLogID  string `json:",omitempty"` // logtail ID of backend instance
	OS            string `json:",omitempty"` // operating system the client runs on (a version.OS value)

	// OSVersion is the version of the OS, if available.
	//
	// For Android, it's like "10", "11", "12", etc. For iOS and macOS it's like
	// "15.6.1" or "12.4.0". For Windows it's like "10.0.19044.1889". For
	// FreeBSD it's like "12.3-STABLE".
	//
	// For Linux, prior to Tailscale 1.32, we jammed a bunch of fields into this
	// string on Linux, like "Debian 10.4; kernel=xxx; container; env=kn" and so
	// on. As of Tailscale 1.32, this is simply the kernel version on Linux, like
	// "5.10.0-17-amd64".
	OSVersion string `json:",omitempty"`

	Container      opt.Bool `json:",omitempty"` // whether the client is running in a container
	Env            string   `json:",omitempty"` // a hostinfo.EnvType in string form
	Distro         string   `json:",omitempty"` // "debian", "ubuntu", "nixos", ...
	DistroVersion  string   `json:",omitempty"` // "20.04", ...
	DistroCodeName string   `json:",omitempty"` // "jammy", "bullseye", ...

	// App is used to disambiguate Tailscale clients that run using tsnet.
	App string `json:",omitempty"` // "k8s-operator", "golinks", ...

	Desktop         opt.Bool       `json:",omitempty"` // if a desktop was detected on Linux
	Package         string         `json:",omitempty"` // Tailscale package to disambiguate ("choco", "appstore", etc; "" for unknown)
	DeviceModel     string         `json:",omitempty"` // mobile phone model ("Pixel 3a", "iPhone12,3")
	PushDeviceToken string         `json:",omitempty"` // macOS/iOS APNs device token for notifications (and Android in the future)
	Hostname        string         `json:",omitempty"` // name of the host the client runs on
	ShieldsUp       bool           `json:",omitempty"` // indicates whether the host is blocking incoming connections
	ShareeNode      bool           `json:",omitempty"` // indicates this node exists in netmap because it's owned by a shared-to user
	NoLogsNoSupport bool           `json:",omitempty"` // indicates that the user has opted out of sending logs and support
	WireIngress     bool           `json:",omitempty"` // indicates that the node wants the option to receive ingress connections
	AllowsUpdate    bool           `json:",omitempty"` // indicates that the node has opted-in to admin-console-drive remote updates
	Machine         string         `json:",omitempty"` // the current host's machine type (uname -m)
	GoArch          string         `json:",omitempty"` // GOARCH value (of the built binary)
	GoArchVar       string         `json:",omitempty"` // GOARM, GOAMD64, etc (of the built binary)
	GoVersion       string         `json:",omitempty"` // Go version binary was built with
	RoutableIPs     []netip.Prefix `json:",omitempty"` // set of IP ranges this client can route
	RequestTags     []string       `json:",omitempty"` // set of ACL tags this node wants to claim
	WoLMACs         []string       `json:",omitempty"` // MAC address(es) to send Wake-on-LAN packets to wake this node (lowercase hex w/ colons)
	Services        []Service      `json:",omitempty"` // services advertised by this machine
	NetInfo         *NetInfo       `json:",omitempty"`
	SSH_HostKeys    []string       `json:"sshHostKeys,omitempty"` // if advertised
	Cloud           string         `json:",omitempty"`
	Userspace       opt.Bool       `json:",omitempty"` // if the client is running in userspace (netstack) mode
	UserspaceRouter opt.Bool       `json:",omitempty"` // if the client's subnet router is running in userspace (netstack) mode
	AppConnector    opt.Bool       `json:",omitempty"` // if the client is running the app-connector service

	// Location represents geographical location data about a
	// Tailscale host. Location is optional and only set if
	// explicitly declared by a node.
	Location *Location `json:",omitempty"`

	// NOTE: any new fields containing pointers in this type
	//       require changes to Hostinfo.Equal.
}

// TailscaleSSHEnabled reports whether or not this node is acting as a
// Tailscale SSH server.
func (hi *Hostinfo) TailscaleSSHEnabled() bool {
	// Currently, we use `SSH_HostKeys` as a proxy for this. However, we may later
	// include non-Tailscale host keys, and will add a separate flag to rely on.
	return hi != nil && len(hi.SSH_HostKeys) > 0
}

func (v HostinfoView) TailscaleSSHEnabled() bool { return v.ж.TailscaleSSHEnabled() }

// TailscaleFunnelEnabled reports whether or not this node has explicitly
// enabled Funnel.
func (hi *Hostinfo) TailscaleFunnelEnabled() bool {
	return hi != nil && hi.WireIngress
}

func (v HostinfoView) TailscaleFunnelEnabled() bool { return v.ж.TailscaleFunnelEnabled() }

// NetInfo contains information about the host's network state.
type NetInfo struct {
	// MappingVariesByDestIP says whether the host's NAT mappings
	// vary based on the destination IP.
	MappingVariesByDestIP opt.Bool

	// HairPinning is their router does hairpinning.
	// It reports true even if there's no NAT involved.
	HairPinning opt.Bool

	// WorkingIPv6 is whether the host has IPv6 internet connectivity.
	WorkingIPv6 opt.Bool

	// OSHasIPv6 is whether the OS supports IPv6 at all, regardless of
	// whether IPv6 internet connectivity is available.
	OSHasIPv6 opt.Bool

	// WorkingUDP is whether the host has UDP internet connectivity.
	WorkingUDP opt.Bool

	// WorkingICMPv4 is whether ICMPv4 works.
	// Empty means not checked.
	WorkingICMPv4 opt.Bool

	// HavePortMap is whether we have an existing portmap open
	// (UPnP, PMP, or PCP).
	HavePortMap bool `json:",omitempty"`

	// UPnP is whether UPnP appears present on the LAN.
	// Empty means not checked.
	UPnP opt.Bool

	// PMP is whether NAT-PMP appears present on the LAN.
	// Empty means not checked.
	PMP opt.Bool

	// PCP is whether PCP appears present on the LAN.
	// Empty means not checked.
	PCP opt.Bool

	// PreferredDERP is this node's preferred (home) DERP region ID.
	// This is where the node expects to be contacted to begin a
	// peer-to-peer connection. The node might be be temporarily
	// connected to multiple DERP servers (to speak to other nodes
	// that are located elsewhere) but PreferredDERP is the region ID
	// that the node subscribes to traffic at.
	// Zero means disconnected or unknown.
	PreferredDERP int

	// LinkType is the current link type, if known.
	LinkType string `json:",omitempty"` // "wired", "wifi", "mobile" (LTE, 4G, 3G, etc)

	// DERPLatency is the fastest recent time to reach various
	// DERP STUN servers, in seconds. The map key is the
	// "regionID-v4" or "-v6"; it was previously the DERP server's
	// STUN host:port.
	//
	// This should only be updated rarely, or when there's a
	// material change, as any change here also gets uploaded to
	// the control plane.
	DERPLatency map[string]float64 `json:",omitempty"`

	// FirewallMode encodes both which firewall mode was selected and why.
	// It is Linux-specific (at least as of 2023-08-19) and is meant to help
	// debug iptables-vs-nftables issues. The string is of the form
	// "{nft,ift}-REASON", like "nft-forced" or "ipt-default". Empty means
	// either not Linux or a configuration in which the host firewall rules
	// are not managed by tailscaled.
	FirewallMode string `json:",omitempty"`

	// Update BasicallyEqual when adding fields.
}

func (ni *NetInfo) String() string {
	if ni == nil {
		return "NetInfo(nil)"
	}
	return fmt.Sprintf("NetInfo{varies=%v hairpin=%v ipv6=%v ipv6os=%v udp=%v icmpv4=%v derp=#%v portmap=%v link=%q firewallmode=%q}",
		ni.MappingVariesByDestIP, ni.HairPinning, ni.WorkingIPv6,
		ni.OSHasIPv6, ni.WorkingUDP, ni.WorkingICMPv4,
		ni.PreferredDERP, ni.portMapSummary(), ni.LinkType, ni.FirewallMode)
}

func (ni *NetInfo) portMapSummary() string {
	if !ni.HavePortMap && ni.UPnP == "" && ni.PMP == "" && ni.PCP == "" {
		return "?"
	}
	var prefix string
	if ni.HavePortMap {
		prefix = "active-"
	}
	return prefix + conciseOptBool(ni.UPnP, "U") + conciseOptBool(ni.PMP, "M") + conciseOptBool(ni.PCP, "C")
}

func conciseOptBool(b opt.Bool, trueVal string) string {
	if b == "" {
		return "_"
	}
	v, ok := b.Get()
	if !ok {
		return "x"
	}
	if v {
		return trueVal
	}
	return ""
}

// BasicallyEqual reports whether ni and ni2 are basically equal, ignoring
// changes in DERP ServerLatency & RegionLatency.
func (ni *NetInfo) BasicallyEqual(ni2 *NetInfo) bool {
	if (ni == nil) != (ni2 == nil) {
		return false
	}
	if ni == nil {
		return true
	}
	return ni.MappingVariesByDestIP == ni2.MappingVariesByDestIP &&
		ni.HairPinning == ni2.HairPinning &&
		ni.WorkingIPv6 == ni2.WorkingIPv6 &&
		ni.OSHasIPv6 == ni2.OSHasIPv6 &&
		ni.WorkingUDP == ni2.WorkingUDP &&
		ni.WorkingICMPv4 == ni2.WorkingICMPv4 &&
		ni.HavePortMap == ni2.HavePortMap &&
		ni.UPnP == ni2.UPnP &&
		ni.PMP == ni2.PMP &&
		ni.PCP == ni2.PCP &&
		ni.PreferredDERP == ni2.PreferredDERP &&
		ni.LinkType == ni2.LinkType &&
		ni.FirewallMode == ni2.FirewallMode
}

// Equal reports whether h and h2 are equal.
func (h *Hostinfo) Equal(h2 *Hostinfo) bool {
	if h == nil && h2 == nil {
		return true
	}
	if (h == nil) != (h2 == nil) {
		return false
	}
	return reflect.DeepEqual(h, h2)
}

// HowUnequal returns a list of paths through Hostinfo where h and h2 differ.
// If they differ in nil-ness, the path is "nil", otherwise the path is like
// "ShieldsUp" or "NetInfo.nil" or "NetInfo.PCP".
func (h *Hostinfo) HowUnequal(h2 *Hostinfo) (path []string) {
	return appendStructPtrDiff(nil, "", reflect.ValueOf(h), reflect.ValueOf(h2))
}

func appendStructPtrDiff(base []string, pfx string, p1, p2 reflect.Value) (ret []string) {
	ret = base
	if p1.IsNil() && p2.IsNil() {
		return base
	}
	mkPath := func(b string) string {
		if pfx == "" {
			return b
		}
		return pfx + "." + b
	}
	if p1.IsNil() || p2.IsNil() {
		return append(base, mkPath("nil"))
	}
	v1, v2 := p1.Elem(), p2.Elem()
	t := v1.Type()
	for i, n := 0, t.NumField(); i < n; i++ {
		sf := t.Field(i)
		switch sf.Type.Kind() {
		case reflect.String:
			if v1.Field(i).String() != v2.Field(i).String() {
				ret = append(ret, mkPath(sf.Name))
			}
			continue
		case reflect.Bool:
			if v1.Field(i).Bool() != v2.Field(i).Bool() {
				ret = append(ret, mkPath(sf.Name))
			}
			continue
		case reflect.Int, reflect.Int8, reflect.Int16, reflect.Int32, reflect.Int64:
			if v1.Field(i).Int() != v2.Field(i).Int() {
				ret = append(ret, mkPath(sf.Name))
			}
			continue
		case reflect.Uint, reflect.Uint8, reflect.Uint16, reflect.Uint32, reflect.Uint64, reflect.Uintptr:
			if v1.Field(i).Uint() != v2.Field(i).Uint() {
				ret = append(ret, mkPath(sf.Name))
			}
			continue
		case reflect.Slice, reflect.Map:
			if !reflect.DeepEqual(v1.Field(i).Interface(), v2.Field(i).Interface()) {
				ret = append(ret, mkPath(sf.Name))
			}
			continue
		case reflect.Ptr:
			if sf.Type.Elem().Kind() == reflect.Struct {
				ret = appendStructPtrDiff(ret, sf.Name, v1.Field(i), v2.Field(i))
				continue
			}
		}
		panic(fmt.Sprintf("unsupported type at %s: %s", mkPath(sf.Name), sf.Type.String()))
	}
	return ret
}

// SignatureType specifies a scheme for signing RegisterRequest messages. It
// specifies the crypto algorithms to use, the contents of what is signed, and
// any other relevant details. Historically, requests were unsigned so the zero
// value is SignatureNone.
type SignatureType int

const (
	// SignatureNone indicates that there is no signature, no Timestamp is
	// required (but may be specified if desired), and both DeviceCert and
	// Signature should be empty.
	SignatureNone = SignatureType(iota)
	// SignatureUnknown represents an unknown signature scheme, which should
	// be considered an error if seen.
	SignatureUnknown
	// SignatureV1 is computed as RSA-PSS-Sign(privateKeyForDeviceCert,
	// SHA256(Timestamp || ServerIdentity || DeviceCert || ServerShortPubKey ||
	// MachineShortPubKey)). The PSS salt length is equal to hash length
	// (rsa.PSSSaltLengthEqualsHash). Device cert is required.
	// Deprecated: uses old key serialization format.
	SignatureV1
	// SignatureV2 is computed as RSA-PSS-Sign(privateKeyForDeviceCert,
	// SHA256(Timestamp || ServerIdentity || DeviceCert || ServerPubKey ||
	// MachinePubKey)). The PSS salt length is equal to hash length
	// (rsa.PSSSaltLengthEqualsHash). Device cert is required.
	SignatureV2
)

func (st SignatureType) AppendText(b []byte) ([]byte, error) {
	return append(b, st.String()...), nil
}

func (st SignatureType) MarshalText() ([]byte, error) {
	return []byte(st.String()), nil
}

func (st *SignatureType) UnmarshalText(b []byte) error {
	switch string(b) {
	case "signature-none":
		*st = SignatureNone
	case "signature-v1":
		*st = SignatureV1
	case "signature-v2":
		*st = SignatureV2
	default:
		var val int
		if _, err := fmt.Sscanf(string(b), "signature-unknown(%d)", &val); err != nil {
			*st = SignatureType(val)
		} else {
			*st = SignatureUnknown
		}
	}
	return nil
}

func (st SignatureType) String() string {
	switch st {
	case SignatureNone:
		return "signature-none"
	case SignatureUnknown:
		return "signature-unknown"
	case SignatureV1:
		return "signature-v1"
	case SignatureV2:
		return "signature-v2"
	default:
		return fmt.Sprintf("signature-unknown(%d)", int(st))
	}
}

// RegisterResponseAuth is the authentication information returned by the server
// in response to a RegisterRequest.
type RegisterResponseAuth struct {
	_ structs.Incomparable

	// At most one of Oauth2Token or AuthKey is set.

	Oauth2Token *Oauth2Token `json:",omitempty"` // used by pre-1.66 Android only
	AuthKey     string       `json:",omitempty"`
}

// RegisterRequest is sent by a client to register the key for a node.
// It is encoded to JSON, encrypted with golang.org/x/crypto/nacl/box,
// using the local machine key, and sent to:
//
//	https://login.tailscale.com/machine/<mkey hex>
type RegisterRequest struct {
	_ structs.Incomparable

	// Version is the client's capabilities when using the Noise
	// transport.
	//
	// When using the original nacl crypto_box transport, the
	// value must be 1.
	Version CapabilityVersion

	NodeKey    key.NodePublic
	OldNodeKey key.NodePublic
	NLKey      key.NLPublic
	Auth       *RegisterResponseAuth `json:",omitempty"`
	// Expiry optionally specifies the requested key expiry.
	// The server policy may override.
	// As a special case, if Expiry is in the past and NodeKey is
	// the node's current key, the key is expired.
	Expiry   time.Time
	Followup string // response waits until AuthURL is visited
	Hostinfo *Hostinfo

	// Ephemeral is whether the client is requesting that this
	// node be considered ephemeral and be automatically deleted
	// when it stops being active.
	Ephemeral bool `json:",omitempty"`

	// NodeKeySignature is the node's own node-key signature, re-signed
	// for its new node key using its network-lock key.
	//
	// This field is set when the client retries registration after learning
	// its NodeKeySignature (which is in need of rotation).
	NodeKeySignature tkatype.MarshaledSignature

	// The following fields are not used for SignatureNone and are required for
	// SignatureV1:
	SignatureType SignatureType `json:",omitempty"`
	Timestamp     *time.Time    `json:",omitempty"` // creation time of request to prevent replay
	DeviceCert    []byte        `json:",omitempty"` // X.509 certificate for client device
	Signature     []byte        `json:",omitempty"` // as described by SignatureType

	// Tailnet is an optional identifier specifying the name of the recommended or required
	// network that the node should join. Its exact form should not be depended on; new
	// forms are coming later. The identifier is generally a domain name (for an organization)
	// or e-mail address (for a personal account on a shared e-mail provider). It is the same name
	// used by the API, as described in /api.md#tailnet.
	// If Tailnet begins with the prefix "required:" then the server should prevent logging in to a different
	// network than the one specified. Otherwise, the server should recommend the specified network
	// but still permit logging in to other networks.
	// If empty, no recommendation is offered to the server and the login page should show all options.
	Tailnet string `json:",omitempty"`
}

// RegisterResponse is returned by the server in response to a RegisterRequest.
type RegisterResponse struct {
	User              User
	Login             Login
	NodeKeyExpired    bool   // if true, the NodeKey needs to be replaced
	MachineAuthorized bool   // TODO(crawshaw): move to using MachineStatus
	AuthURL           string // if set, authorization pending

	// If set, this is the current node-key signature that needs to be
	// re-signed for the node's new node-key.
	NodeKeySignature tkatype.MarshaledSignature

	// Error indicates that authorization failed. If this is non-empty,
	// other status fields should be ignored.
	Error string
}

// EndpointType distinguishes different sources of MapRequest.Endpoint values.
type EndpointType int

const (
	EndpointUnknownType    = EndpointType(0)
	EndpointLocal          = EndpointType(1)
	EndpointSTUN           = EndpointType(2)
	EndpointPortmapped     = EndpointType(3)
	EndpointSTUN4LocalPort = EndpointType(4) // hard NAT: STUN'ed IPv4 address + local fixed port
)

func (et EndpointType) String() string {
	switch et {
	case EndpointUnknownType:
		return "?"
	case EndpointLocal:
		return "local"
	case EndpointSTUN:
		return "stun"
	case EndpointPortmapped:
		return "portmap"
	case EndpointSTUN4LocalPort:
		return "stun4localport"
	}
	return "other"
}

// Endpoint is an endpoint IPPort and an associated type.
// It doesn't currently go over the wire as is but is instead
// broken up into two parallel slices in MapRequest, for compatibility
// reasons. But this type is used in the codebase.
type Endpoint struct {
	Addr netip.AddrPort
	Type EndpointType
}

// MapRequest is sent by a client to either update the control plane
// about its current state, or to start a long-poll of network map updates.
//
// The request includes a copy of the client's current set of WireGuard
// endpoints and general host information.
//
// The request is encoded to JSON, encrypted with golang.org/x/crypto/nacl/box,
// using the local machine key, and sent to:
//
//	https://login.tailscale.com/machine/<mkey hex>/map
type MapRequest struct {
	// Version is incremented whenever the client code changes enough that
	// we want to signal to the control server that we're capable of something
	// different.
	//
	// For current values and history, see the CapabilityVersion type's docs.
	Version CapabilityVersion

	Compress  string // "zstd" or "" (no compression)
	KeepAlive bool   // whether server should send keep-alives back to us
	NodeKey   key.NodePublic
	DiscoKey  key.DiscoPublic

	// Stream is whether the client wants to receive multiple MapResponses over
	// the same HTTP connection.
	//
	// If false, the server will send a single MapResponse and then close the
	// connection.
	//
	// If true and Version >= 68, the server should treat this as a read-only
	// request and ignore any Hostinfo or other fields that might be set.
	Stream bool

	// Hostinfo is the client's current Hostinfo. Although it is always included
	// in the request, the server may choose to ignore it when Stream is true
	// and Version >= 68.
	Hostinfo *Hostinfo

	// MapSessionHandle, if non-empty, is a request to reattach to a previous
	// map session after a previous map session was interrupted for whatever
	// reason. Its value is an opaque string as returned by
	// MapResponse.MapSessionHandle.
	//
	// When set, the client must also send MapSessionSeq to specify the last
	// processed message in that prior session.
	//
	// The server may choose to ignore the request for any reason and start a
	// new map session. This is only applicable when Stream is true.
	MapSessionHandle string `json:",omitempty"`

	// MapSessionSeq is the sequence number in the map session identified by
	// MapSesssionHandle that was most recently processed by the client.
	// It is only applicable when MapSessionHandle is specified.
	// If the server chooses to honor the MapSessionHandle request, only sequence
	// numbers greater than this value will be returned.
	MapSessionSeq int64 `json:",omitempty"`

	// Endpoints are the client's magicsock UDP ip:port endpoints (IPv4 or IPv6).
	// These can be ignored if Stream is true and Version >= 68.
	Endpoints []netip.AddrPort `json:",omitempty"`
	// EndpointTypes are the types of the corresponding endpoints in Endpoints.
	EndpointTypes []EndpointType `json:",omitempty"`

	// TKAHead describes the hash of the latest AUM applied to the local
	// tailnet key authority, if one is operating.
	// It is encoded as tka.AUMHash.MarshalText.
	TKAHead string `json:",omitempty"`

	// ReadOnly was set when client just wanted to fetch the MapResponse,
	// without updating their Endpoints. The intended use was for clients to
	// discover the DERP map at start-up before their first real endpoint
	// update.
	//
	// Deprecated: always false as of Version 68.
	ReadOnly bool `json:",omitempty"`

	// OmitPeers is whether the client is okay with the Peers list being omitted
	// in the response.
	//
	// The behavior of OmitPeers being true varies based on Stream and ReadOnly:
	//
	// If OmitPeers is true, Stream is false, and ReadOnly is false,
	// then the server will let clients update their endpoints without
	// breaking existing long-polling (Stream == true) connections.
	// In this case, the server can omit the entire response; the client
	// only checks the HTTP response status code.
	//
	// If OmitPeers is true, Stream is false, but ReadOnly is true,
	// then all the response fields are included. (This is what the client does
	// when initially fetching the DERP map.)
	OmitPeers bool `json:",omitempty"`

	// DebugFlags is a list of strings specifying debugging and
	// development features to enable in handling this map
	// request. The values are deliberately unspecified, as they get
	// added and removed all the time during development, and offer no
	// compatibility promise. To roll out semantic changes, bump
	// Version instead.
	//
	// Current DebugFlags values are:
	//     * "warn-ip-forwarding-off": client is trying to be a subnet
	//       router but their IP forwarding is broken.
	//     * "warn-router-unhealthy": client's Router implementation is
	//       having problems.
	DebugFlags []string `json:",omitempty"`
}

// PortRange represents a range of UDP or TCP port numbers.
type PortRange struct {
	First uint16
	Last  uint16
}

// Contains reports whether port is in pr.
func (pr PortRange) Contains(port uint16) bool {
	return port >= pr.First && port <= pr.Last
}

var PortRangeAny = PortRange{0, 65535}

// NetPortRange represents a range of ports that's allowed for one or more IPs.
type NetPortRange struct {
	_     structs.Incomparable
	IP    string // IP, CIDR, Range, or "*" (same formats as FilterRule.SrcIPs)
	Bits  *int   // deprecated; the 2020 way to turn IP into a CIDR. See FilterRule.SrcBits.
	Ports PortRange
}

// CapGrant grants capabilities in a FilterRule.
type CapGrant struct {
	// Dsts are the destination IP ranges that this capability
	// grant matches.
	Dsts []netip.Prefix

	// Caps are the capabilities the source IP matched by
	// FilterRule.SrcIPs are granted to the destination IP,
	// matched by Dsts.
	// Deprecated: use CapMap instead.
	Caps []PeerCapability `json:",omitempty"`

	// CapMap is a map of capabilities to their values.
	// The key is the capability name, and the value is a list of
	// values for that capability.
	CapMap PeerCapMap `json:",omitempty"`
}

// PeerCapability represents a capability granted to a peer by a FilterRule when
// the peer communicates with the node that has this rule. Its meaning is
// application-defined.
//
// It must be a URL like "https://tailscale.com/cap/file-send".
type PeerCapability string

const (
	// PeerCapabilityFileSharingTarget grants the current node the ability to send
	// files to the peer which has this capability.
	PeerCapabilityFileSharingTarget PeerCapability = "https://tailscale.com/cap/file-sharing-target"
	// PeerCapabilityFileSharingSend grants the ability to receive files from a
	// node that's owned by a different user.
	PeerCapabilityFileSharingSend PeerCapability = "https://tailscale.com/cap/file-send"
	// PeerCapabilityDebugPeer grants the ability for a peer to read this node's
	// goroutines, metrics, magicsock internal state, etc.
	PeerCapabilityDebugPeer PeerCapability = "https://tailscale.com/cap/debug-peer"
	// PeerCapabilityWakeOnLAN grants the ability to send a Wake-On-LAN packet.
	PeerCapabilityWakeOnLAN PeerCapability = "https://tailscale.com/cap/wake-on-lan"
	// PeerCapabilityIngress grants the ability for a peer to send ingress traffic.
	PeerCapabilityIngress PeerCapability = "https://tailscale.com/cap/ingress"
	// PeerCapabilityWebUI grants the ability for a peer to edit features from the
	// device Web UI.
	PeerCapabilityWebUI PeerCapability = "tailscale.com/cap/webui"
	// PeerCapabilityTaildrive grants the ability for a peer to access Taildrive
	// shares.
	PeerCapabilityTaildrive PeerCapability = "tailscale.com/cap/drive"
	// PeerCapabilityTaildriveSharer indicates that a peer has the ability to
	// share folders with us.
	PeerCapabilityTaildriveSharer PeerCapability = "tailscale.com/cap/drive-sharer"

	// PeerCapabilityKubernetes grants a peer Kubernetes-specific
	// capabilities, such as the ability to impersonate specific Tailscale
	// user groups as Kubernetes user groups. This capability is read by
	// peers that are Tailscale Kubernetes operator instances.
	PeerCapabilityKubernetes PeerCapability = "tailscale.com/cap/kubernetes"
)

// NodeCapMap is a map of capabilities to their optional values. It is valid for
// a capability to have no values (nil slice); such capabilities can be tested
// for by using the Contains method.
//
// See [NodeCapability] for more information on keys.
type NodeCapMap map[NodeCapability][]RawMessage

// Equal reports whether c and c2 are equal.
func (c NodeCapMap) Equal(c2 NodeCapMap) bool {
	return maps.EqualFunc(c, c2, slices.Equal)
}

// UnmarshalNodeCapJSON unmarshals each JSON value in cm[cap] as T.
// If cap does not exist in cm, it returns (nil, nil).
// It returns an error if the values cannot be unmarshaled into the provided type.
func UnmarshalNodeCapJSON[T any](cm NodeCapMap, cap NodeCapability) ([]T, error) {
	vals, ok := cm[cap]
	if !ok {
		return nil, nil
	}
	out := make([]T, 0, len(vals))
	for _, v := range vals {
		var t T
		if err := json.Unmarshal([]byte(v), &t); err != nil {
			return nil, err
		}
		out = append(out, t)
	}
	return out, nil
}

// Contains reports whether c has the capability cap. This is used to test for
// the existence of a capability, especially when the capability has no
// associated argument/data values.
func (c NodeCapMap) Contains(cap NodeCapability) bool {
	_, ok := c[cap]
	return ok
}

// PeerCapMap is a map of capabilities to their optional values. It is valid for
// a capability to have no values (nil slice); such capabilities can be tested
// for by using the HasCapability method.
//
// The values are opaque to Tailscale, but are passed through from the ACLs to
// the application via the WhoIs API.
type PeerCapMap map[PeerCapability][]RawMessage

// UnmarshalCapJSON unmarshals each JSON value in cm[cap] as T.
// If cap does not exist in cm, it returns (nil, nil).
// It returns an error if the values cannot be unmarshaled into the provided type.
func UnmarshalCapJSON[T any](cm PeerCapMap, cap PeerCapability) ([]T, error) {
	vals, ok := cm[cap]
	if !ok {
		return nil, nil
	}
	out := make([]T, 0, len(vals))
	for _, v := range vals {
		var t T
		if err := json.Unmarshal([]byte(v), &t); err != nil {
			return nil, err
		}
		out = append(out, t)
	}
	return out, nil
}

// HasCapability reports whether c has the capability cap. This is used to test
// for the existence of a capability, especially when the capability has no
// associated argument/data values.
func (c PeerCapMap) HasCapability(cap PeerCapability) bool {
	_, ok := c[cap]
	return ok
}

// FilterRule represents one rule in a packet filter.
//
// A rule is logically a set of source CIDRs to match (described by
// SrcIPs), and a set of destination targets that are then
// allowed if a source IP is matches of those CIDRs.
type FilterRule struct {
	// SrcIPs are the source IPs/networks to match.
	//
	// It may take the following forms:
	//     * an IP address (IPv4 or IPv6)
	//     * the string "*" to match everything (both IPv4 & IPv6)
	//     * a CIDR (e.g. "192.168.0.0/16")
	//     * a range of two IPs, inclusive, separated by hyphen ("2eff::1-2eff::0800")
	//     * a string "cap:<capability>" with NodeCapMap cap name
	SrcIPs []string

	// SrcBits is deprecated; it was the old way to specify a CIDR
	// prior to CapabilityVersion 7. Its values correspond to the
	// SrcIPs above.
	//
	// If an entry of SrcBits is present for the same index as a
	// SrcIPs entry, it changes the SrcIP above to be a network
	// with /n CIDR bits. If the slice is nil or insufficiently
	// long, the default value (for an IPv4 address) for a
	// position is 32, as if the SrcIPs above were a /32 mask. For
	// a "*" SrcIPs value, the corresponding SrcBits value is
	// ignored.
	//
	// This is still present in this file because the Tailscale control plane
	// code still uses this type, for 118 clients that are still connected as of
	// 2024-06-18, 3.5 years after the last release that used this type.
	SrcBits []int `json:",omitempty"`

	// DstPorts are the port ranges to allow once a source IP
	// matches (is in the CIDR described by SrcIPs).
	//
	// CapGrant and DstPorts are mutually exclusive: at most one can be non-nil.
	DstPorts []NetPortRange `json:",omitempty"`

	// IPProto are the IP protocol numbers to match.
	//
	// As a special case, nil or empty means TCP, UDP, and ICMP.
	//
	// Numbers outside the uint8 range (below 0 or above 255) are
	// reserved for Tailscale's use. Unknown ones are ignored.
	//
	// Depending on the IPProto values, DstPorts may or may not be
	// used.
	IPProto []int `json:",omitempty"`

	// CapGrant, if non-empty, are the capabilities to
	// conditionally grant to the source IP in SrcIPs.
	//
	// Think of DstPorts as "capabilities for networking" and
	// CapGrant as arbitrary application-defined capabilities
	// defined between the admin's ACLs and the application
	// doing WhoIs lookups, looking up the remote IP address's
	// application-level capabilities.
	//
	// CapGrant and DstPorts are mutually exclusive: at most one can be non-nil.
	CapGrant []CapGrant `json:",omitempty"`
}

var FilterAllowAll = []FilterRule{
	{
		SrcIPs: []string{"*"},
		DstPorts: []NetPortRange{{
			IP:    "*",
			Ports: PortRange{0, 65535},
		}},
	},
}

// DNSConfig is the DNS configuration.
type DNSConfig struct {
	// Resolvers are the DNS resolvers to use, in order of preference.
	Resolvers []*dnstype.Resolver `json:",omitempty"`

	// Routes maps DNS name suffixes to a set of DNS resolvers to
	// use. It is used to implement "split DNS" and other advanced DNS
	// routing overlays.
	//
	// Map keys are fully-qualified DNS name suffixes; they may
	// optionally contain a trailing dot but no leading dot.
	//
	// If the value is an empty slice, that means the suffix should still
	// be handled by Tailscale's built-in resolver (100.100.100.100), such
	// as for the purpose of handling ExtraRecords.
	Routes map[string][]*dnstype.Resolver `json:",omitempty"`

	// FallbackResolvers is like Resolvers, but is only used if a
	// split DNS configuration is requested in a configuration that
	// doesn't work yet without explicit default resolvers.
	// https://github.com/tailscale/tailscale/issues/1743
	FallbackResolvers []*dnstype.Resolver `json:",omitempty"`
	// Domains are the search domains to use.
	// Search domains must be FQDNs, but *without* the trailing dot.
	Domains []string `json:",omitempty"`
	// Proxied turns on automatic resolution of hostnames for devices
	// in the network map, aka MagicDNS.
	// Despite the (legacy) name, does not necessarily cause request
	// proxying to be enabled.
	Proxied bool `json:",omitempty"`

	// The following fields are only set and used by
	// MapRequest.Version >=9 and <14.

	// Nameservers are the IP addresses of the nameservers to use.
	Nameservers []netip.Addr `json:",omitempty"`

	// CertDomains are the set of DNS names for which the control
	// plane server will assist with provisioning TLS
	// certificates. See SetDNSRequest, which can be used to
	// answer dns-01 ACME challenges for e.g. LetsEncrypt.
	// These names are FQDNs without trailing periods, and without
	// any "_acme-challenge." prefix.
	CertDomains []string `json:",omitempty"`

	// ExtraRecords contains extra DNS records to add to the
	// MagicDNS config.
	ExtraRecords []DNSRecord `json:",omitempty"`

	// ExitNodeFilteredSuffixes are the DNS suffixes that the
	// node, when being an exit node DNS proxy, should not answer.
	//
	// The entries do not contain trailing periods and are always
	// all lowercase.
	//
	// If an entry starts with a period, it's a suffix match (but
	// suffix ".a.b" doesn't match "a.b"; a prefix is required).
	//
	// If an entry does not start with a period, it's an exact
	// match.
	//
	// Matches are case insensitive.
	ExitNodeFilteredSet []string `json:",omitempty"`

	// TempCorpIssue13969 is a temporary (2023-08-16) field for an internal hack day prototype.
	// It contains a user inputed URL that should have a list of domains to be blocked.
	// See https://github.com/tailscale/corp/issues/13969.
	TempCorpIssue13969 string `json:",omitempty"`
}

// DNSRecord is an extra DNS record to add to MagicDNS.
type DNSRecord struct {
	// Name is the fully qualified domain name of
	// the record to add. The trailing dot is optional.
	Name string

	// Type is the DNS record type.
	// Empty means A or AAAA, depending on value.
	// Other values are currently ignored.
	Type string `json:",omitempty"`

	// Value is the IP address in string form.
	// TODO(bradfitz): if we ever add support for record types
	// with non-UTF8 binary data, add ValueBytes []byte that
	// would take precedence.
	Value string
}

// PingType is a string representing the kind of ping to perform.
type PingType string

const (
	// PingDisco performs a ping, without involving IP at either end.
	PingDisco PingType = "disco"
	// PingTSMP performs a ping, using the IP layer, but avoiding the OS IP stack.
	PingTSMP PingType = "TSMP"
	// PingICMP performs a ping between two tailscale nodes using ICMP that is
	// received by the target systems IP stack.
	PingICMP PingType = "ICMP"
	// PingPeerAPI performs a ping between two tailscale nodes using ICMP that is
	// received by the target systems IP stack.
	PingPeerAPI PingType = "peerapi"
)

// PingRequest with no IP and Types is a request to send an HTTP request to prove the
// long-polling client is still connected.
// PingRequest with Types and IP, will send a ping to the IP and send a POST
// request containing a PingResponse to the URL containing results.
type PingRequest struct {
	// URL is the URL to reply to the PingRequest to.
	// It will be a unique URL each time. No auth headers are necessary.
	// If the client sees multiple PingRequests with the same URL,
	// subsequent ones should be ignored.
	//
	// The HTTP method that the node should make back to URL depends on the other
	// fields of the PingRequest. If Types is defined, then URL is the URL to
	// send a POST request to. Otherwise, the node should just make a HEAD
	// request to URL.
	URL string

	// URLIsNoise, if true, means that the client should hit URL over the Noise
	// transport instead of TLS.
	URLIsNoise bool `json:",omitempty"`

	// Log is whether to log about this ping in the success case.
	// For failure cases, the client will log regardless.
	Log bool `json:",omitempty"`

	// Types is the types of ping that are initiated. Can be any PingType, comma
	// separated, e.g. "disco,TSMP"
	//
	// As a special case, if Types is "c2n", then this PingRequest is a
	// client-to-node HTTP request. The HTTP request should be handled by this
	// node's c2n handler and the HTTP response sent in a POST to URL. For c2n,
	// the value of URLIsNoise is ignored and only the Noise transport (back to
	// the control plane) will be used, as if URLIsNoise were true.
	Types string `json:",omitempty"`

	// IP is the ping target, when needed by the PingType(s) given in Types.
	IP netip.Addr

	// Payload is the ping payload.
	//
	// It is only used for c2n requests, in which case it's an HTTP/1.0 or
	// HTTP/1.1-formatted HTTP request as parsable with http.ReadRequest.
	Payload []byte `json:",omitempty"`
}

// PingResponse provides result information for a TSMP or Disco PingRequest.
// Typically populated from an ipnstate.PingResult used in `tailscale ping`.
type PingResponse struct {
	Type PingType // ping type, such as TSMP or disco.

	IP       string `json:",omitempty"` // ping destination
	NodeIP   string `json:",omitempty"` // Tailscale IP of node handling IP (different for subnet routers)
	NodeName string `json:",omitempty"` // DNS name base or (possibly not unique) hostname

	// Err contains a short description of error conditions if the PingRequest
	// could not be fulfilled for some reason.
	// e.g. "100.1.2.3 is local Tailscale IP"
	Err string `json:",omitempty"`

	// LatencySeconds reports measurement of the round-trip time of a message to
	// the requested target, if it could be determined. If LatencySeconds is
	// omitted, Err should contain information as to the cause.
	LatencySeconds float64 `json:",omitempty"`

	// Endpoint is the ip:port if direct UDP was used.
	// It is not currently set for TSMP pings.
	Endpoint string `json:",omitempty"`

	// DERPRegionID is non-zero DERP region ID if DERP was used.
	// It is not currently set for TSMP pings.
	DERPRegionID int `json:",omitempty"`

	// DERPRegionCode is the three-letter region code
	// corresponding to DERPRegionID.
	// It is not currently set for TSMP pings.
	DERPRegionCode string `json:",omitempty"`

	// PeerAPIPort is set by TSMP ping responses for peers that
	// are running a peerapi server. This is the port they're
	// running the server on.
	PeerAPIPort uint16 `json:",omitempty"`

	// IsLocalIP is whether the ping request error is due to it being
	// a ping to the local node.
	IsLocalIP bool `json:",omitempty"`
}

// MapResponse is the response to a MapRequest. It describes the state of the
// local node, the peer nodes, the DNS configuration, the packet filter, and
// more. A MapRequest, depending on its parameters, may result in the control
// plane coordination server sending 0, 1 or a stream of multiple MapResponse
// values.
//
// When the client sets MapRequest.Stream, the server sends a stream of
// MapResponses. That long-lived HTTP transaction is called a "map poll". In a
// map poll, the first MapResponse will be complete and subsequent MapResponses
// will be incremental updates with only changed information.
//
// The zero value for all fields means "unchanged". Unfortunately, several
// fields were defined before that convention was established, so they use a
// slice with omitempty, meaning this type can't be used to marshal JSON
// containing non-nil zero-length slices (meaning explicitly now empty). The
// control plane uses a separate type to marshal these fields. This type is
// primarily used for unmarshaling responses so the omitempty annotations are
// mostly useless, except that this type is also used for the integration test's
// fake control server. (It's not necessary to marshal a non-nil zero-length
// slice for the things we've needed to test in the integration tests as of
// 2023-09-09).
type MapResponse struct {
	// MapSessionHandle optionally specifies a unique opaque handle for this
	// stateful MapResponse session. Servers may choose not to send it, and it's
	// only sent on the first MapResponse in a stream. The client can determine
	// whether it's reattaching to a prior stream by seeing whether this value
	// matches the requested MapRequest.MapSessionHandle.
	MapSessionHandle string `json:",omitempty"`

	// Seq is a sequence number within a named map session (a response where the
	// first message contains a MapSessionHandle). The Seq number may be omitted
	// on responses that don't change the state of the stream, such as KeepAlive
	// or certain types of PingRequests. This is the value to be sent in
	// MapRequest.MapSessionSeq to resume after this message.
	Seq int64 `json:",omitempty"`

	// KeepAlive, if set, represents an empty message just to keep
	// the connection alive. When true, all other fields except
	// PingRequest, ControlTime, and PopBrowserURL are ignored.
	KeepAlive bool `json:",omitempty"`

	// PingRequest, if non-empty, is a request to the client to
	// prove it's still there by sending an HTTP request to the
	// provided URL. No auth headers are necessary.
	// PingRequest may be sent on any MapResponse (ones with
	// KeepAlive true or false).
	PingRequest *PingRequest `json:",omitempty"`

	// PopBrowserURL, if non-empty, is a URL for the client to
	// open to complete an action. The client should dup suppress
	// identical URLs and only open it once for the same URL.
	PopBrowserURL string `json:",omitempty"`

	// Networking

	// Node describes the node making the map request.
	// Starting with MapRequest.Version 18, nil means unchanged.
	Node *Node `json:",omitempty"`

	// DERPMap describe the set of DERP servers available.
	// A nil value means unchanged.
	DERPMap *DERPMap `json:",omitempty"`

	// Peers, if non-empty, is the complete list of peers.
	// It will be set in the first MapResponse for a long-polled request/response.
	// Subsequent responses will be delta-encoded if MapRequest.Version >= 5 and server
	// chooses, in which case Peers will be nil or zero length.
	// If Peers is non-empty, PeersChanged and PeersRemoved should
	// be ignored (and should be empty).
	// Peers is always returned sorted by Node.ID.
	Peers []*Node `json:",omitempty"`
	// PeersChanged are the Nodes (identified by their ID) that
	// have changed or been added since the past update on the
	// HTTP response. It's not used by the server if MapRequest.Version < 5.
	// PeersChanged is always returned sorted by Node.ID.
	PeersChanged []*Node `json:",omitempty"`
	// PeersRemoved are the NodeIDs that are no longer in the peer list.
	PeersRemoved []NodeID `json:",omitempty"`

	// PeersChangedPatch, if non-nil, means that node(s) have changed.
	// This is a lighter version of the older PeersChanged support that
	// only supports certain types of updates
	//
	// These are applied after Peers* above, but in practice the
	// control server should only send these on their own, without
	// the Peers* fields also set.
	PeersChangedPatch []*PeerChange `json:",omitempty"`

	// PeerSeenChange contains information on how to update peers' LastSeen
	// times. If the value is false, the peer is gone. If the value is true,
	// the LastSeen time is now. Absent means unchanged.
	PeerSeenChange map[NodeID]bool `json:",omitempty"`

	// OnlineChange changes the value of a Peer Node.Online value.
	OnlineChange map[NodeID]bool `json:",omitempty"`

	// DNSConfig contains the DNS settings for the client to use.
	// A nil value means no change from an earlier non-nil value.
	DNSConfig *DNSConfig `json:",omitempty"`

	// Domain is the name of the network that this node is
	// in. It's either of the form "example.com" (for user
	// foo@example.com, for multi-user networks) or
	// "foo@gmail.com" (for siloed users on shared email
	// providers). Its exact form should not be depended on; new
	// forms are coming later.
	// If empty, the value is unchanged.
	Domain string `json:",omitempty"`

	// CollectServices reports whether this node's Tailnet has
	// requested that info about services be included in HostInfo.
	// If unset, the most recent non-empty MapResponse value in
	// the HTTP response stream is used.
	CollectServices opt.Bool `json:",omitempty"`

	// PacketFilter are the firewall rules.
	//
	// For MapRequest.Version >= 6, a nil value means the most
	// previously streamed non-nil MapResponse.PacketFilter within
	// the same HTTP response. A non-nil but empty list always means
	// no PacketFilter (that is, to block everything).
	//
	// Note that this package's type, due its use of a slice and omitempty, is
	// unable to marshal a zero-length non-nil slice. The control server needs
	// to marshal this type using a separate type. See MapResponse docs.
	//
	// See PacketFilters for the newer way to send PacketFilter updates.
	PacketFilter []FilterRule `json:",omitempty"`

	// PacketFilters encodes incremental packet filter updates to the client
	// without having to send the entire packet filter on any changes as
	// required by the older PacketFilter (singular) field above. The map keys
	// are server-assigned arbitrary strings. The map values are the new rules
	// for that key, or nil to delete it. The client then concatenates all the
	// rules together to generate the final packet filter. Because the
	// FilterRules can only match or not match, the ordering of filter rules
	// doesn't matter. (That said, the client generates the file merged packet
	// filter rules by concananting all the packet filter rules sorted by the
	// map key name. But it does so for stability and testability, not
	// correctness. If something needs to rely on that property, something has
	// gone wrong.)
	//
	// If the server sends a non-nil PacketFilter (above), that is equivalent to
	// a named packet filter with the key "base". It is valid for the server to
	// send both PacketFilter and PacketFilters in the same MapResponse or
	// alternate between them within a session. The PacketFilter is applied
	// first (if set) and then the PacketFilters.
	//
	// As a special case, the map key "*" with a value of nil means to clear all
	// prior named packet filters (including any implicit "base") before
	// processing the other map entries.
	PacketFilters map[string][]FilterRule `json:",omitempty"`

	// UserProfiles are the user profiles of nodes in the network.
	// As as of 1.1.541 (mapver 5), this contains new or updated
	// user profiles only.
	UserProfiles []UserProfile `json:",omitempty"`

	// Health, if non-nil, sets the health state of the node from the control
	// plane's perspective. A nil value means no change from the previous
	// MapResponse. A non-nil 0-length slice restores the health to good (no
	// known problems). A non-zero length slice are the list of problems that
	// the control place sees.
	//
	// Note that this package's type, due its use of a slice and omitempty, is
	// unable to marshal a zero-length non-nil slice. The control server needs
	// to marshal this type using a separate type. See MapResponse docs.
	Health []string `json:",omitempty"`

	// SSHPolicy, if non-nil, updates the SSH policy for how incoming
	// SSH connections should be handled.
	SSHPolicy *SSHPolicy `json:",omitempty"`

	// ControlTime, if non-zero, is the current timestamp according to the control server.
	ControlTime *time.Time `json:",omitempty"`

	// TKAInfo describes the control plane's view of tailnet
	// key authority (TKA) state.
	//
	// An initial nil TKAInfo indicates that the control plane
	// believes TKA should not be enabled. An initial non-nil TKAInfo
	// indicates the control plane believes TKA should be enabled.
	// A nil TKAInfo in a mapresponse stream (i.e. a 'delta' mapresponse)
	// indicates no change from the value sent earlier.
	TKAInfo *TKAInfo `json:",omitempty"`

	// DomainDataPlaneAuditLogID, if non-empty, is the per-tailnet log ID to be
	// used when writing data plane audit logs.
	DomainDataPlaneAuditLogID string `json:",omitempty"`

	// Debug is normally nil, except for when the control server
	// is setting debug settings on a node.
	Debug *Debug `json:",omitempty"`

	// ControlDialPlan tells the client how to connect to the control
	// server. An initial nil is equivalent to new(ControlDialPlan).
	// A subsequent streamed nil means no change.
	ControlDialPlan *ControlDialPlan `json:",omitempty"`

	// ClientVersion describes the latest client version that's available for
	// download and whether the client is using it. A nil value means no change
	// or nothing to report.
	ClientVersion *ClientVersion `json:",omitempty"`

	// DefaultAutoUpdate is the default node auto-update setting for this
	// tailnet. The node is free to opt-in or out locally regardless of this
	// value. This value is only used on first MapResponse from control, the
	// auto-update setting doesn't change if the tailnet admin flips the
	// default after the node registered.
	DefaultAutoUpdate opt.Bool `json:",omitempty"`

	// MaxKeyDuration describes the MaxKeyDuration setting for the tailnet.
	// If zero, the value is unchanged.
	MaxKeyDuration time.Duration `json:",omitempty"`
}

// ClientVersion is information about the latest client version that's available
// for the client (and whether they're already running it).
//
// It does not include a URL to download the client, as that varies by platform.
type ClientVersion struct {
	// RunningLatest is true if the client is running the latest build.
	RunningLatest bool `json:",omitempty"`

	// LatestVersion is the latest version.Short ("1.34.2") version available
	// for download for the client's platform and packaging type.
	// It won't be populated if RunningLatest is true.
	LatestVersion string `json:",omitempty"`

	// UrgentSecurityUpdate is set when the client is missing an important
	// security update. That update may be in LatestVersion or earlier.
	// UrgentSecurityUpdate should not be set if RunningLatest is false.
	UrgentSecurityUpdate bool `json:",omitempty"`

	// Notify is whether the client should do an OS-specific notification about
	// a new version being available. This should not be populated if
	// RunningLatest is true. The client should not notify multiple times for
	// the same LatestVersion value.
	Notify bool `json:",omitempty"`

	// NotifyURL is a URL to open in the browser when the user clicks on the
	// notification, when Notify is true.
	NotifyURL string `json:",omitempty"`

	// NotifyText is the text to show in the notification, when Notify is true.
	NotifyText string `json:",omitempty"`
}

// ControlDialPlan is instructions from the control server to the client on how
// to connect to the control server; this is useful for maintaining connection
// if the client's network state changes after the initial connection, or due
// to the configuration that the control server pushes.
type ControlDialPlan struct {
	// An empty list means the default: use DNS (unspecified which DNS).
	Candidates []ControlIPCandidate
}

// ControlIPCandidate represents a single candidate address to use when
// connecting to the control server.
type ControlIPCandidate struct {
	// IP is the address to attempt connecting to.
	IP netip.Addr

	// DialStartSec is the number of seconds after the beginning of the
	// connection process to wait before trying this candidate.
	DialStartDelaySec float64 `json:",omitempty"`

	// DialTimeoutSec is the timeout for a connection to this candidate,
	// starting after DialStartDelaySec.
	DialTimeoutSec float64 `json:",omitempty"`

	// Priority is the relative priority of this candidate; candidates with
	// a higher priority are preferred over candidates with a lower
	// priority.
	Priority int `json:",omitempty"`
}

// Debug used to be a miscellaneous set of declarative debug config changes and
// imperative debug commands. They've since been mostly migrated to node
// attributes (MapResponse.Node.Capabilities) for the declarative things and c2n
// requests for the imperative things. Not much remains here. Don't add more.
type Debug struct {
	// SleepSeconds requests that the client sleep for the
	// provided number of seconds.
	// The client can (and should) limit the value (such as 5
	// minutes). This exists as a safety measure to slow down
	// spinning clients, in case we introduce a bug in the
	// state machine.
	SleepSeconds float64 `json:",omitempty"`

	// DisableLogTail disables the logtail package. Once disabled it can't be
	// re-enabled for the lifetime of the process.
	//
	// This is primarily used by Headscale.
	DisableLogTail bool `json:",omitempty"`

	// Exit optionally specifies that the client should os.Exit
	// with this code. This is a safety measure in case a client is crash
	// looping or in an unsafe state and we need to remotely shut it down.
	Exit *int `json:",omitempty"`
}

func (id ID) String() string      { return fmt.Sprintf("id:%x", int64(id)) }
func (id UserID) String() string  { return fmt.Sprintf("userid:%x", int64(id)) }
func (id LoginID) String() string { return fmt.Sprintf("loginid:%x", int64(id)) }
func (id NodeID) String() string  { return fmt.Sprintf("nodeid:%x", int64(id)) }

// Equal reports whether n and n2 are equal.
func (n *Node) Equal(n2 *Node) bool {
	if n == nil && n2 == nil {
		return true
	}
	return n != nil && n2 != nil &&
		n.ID == n2.ID &&
		n.StableID == n2.StableID &&
		n.Name == n2.Name &&
		n.User == n2.User &&
		n.Sharer == n2.Sharer &&
		n.UnsignedPeerAPIOnly == n2.UnsignedPeerAPIOnly &&
		n.Key == n2.Key &&
		n.KeyExpiry.Equal(n2.KeyExpiry) &&
		bytes.Equal(n.KeySignature, n2.KeySignature) &&
		n.Machine == n2.Machine &&
		n.DiscoKey == n2.DiscoKey &&
		eqPtr(n.Online, n2.Online) &&
		slicesx.EqualSameNil(n.Addresses, n2.Addresses) &&
		slicesx.EqualSameNil(n.AllowedIPs, n2.AllowedIPs) &&
		slicesx.EqualSameNil(n.PrimaryRoutes, n2.PrimaryRoutes) &&
		slicesx.EqualSameNil(n.Endpoints, n2.Endpoints) &&
		n.DERP == n2.DERP &&
		n.Cap == n2.Cap &&
		n.Hostinfo.Equal(n2.Hostinfo) &&
		n.Created.Equal(n2.Created) &&
		eqTimePtr(n.LastSeen, n2.LastSeen) &&
		n.MachineAuthorized == n2.MachineAuthorized &&
		slices.Equal(n.Capabilities, n2.Capabilities) &&
		n.CapMap.Equal(n2.CapMap) &&
		n.ComputedName == n2.ComputedName &&
		n.computedHostIfDifferent == n2.computedHostIfDifferent &&
		n.ComputedNameWithHost == n2.ComputedNameWithHost &&
		slicesx.EqualSameNil(n.Tags, n2.Tags) &&
		n.Expired == n2.Expired &&
		eqPtr(n.SelfNodeV4MasqAddrForThisPeer, n2.SelfNodeV4MasqAddrForThisPeer) &&
		eqPtr(n.SelfNodeV6MasqAddrForThisPeer, n2.SelfNodeV6MasqAddrForThisPeer) &&
		n.IsWireGuardOnly == n2.IsWireGuardOnly &&
		n.IsJailed == n2.IsJailed
}

func eqPtr[T comparable](a, b *T) bool {
	if a == b { // covers nil
		return true
	}
	if a == nil || b == nil {
		return false
	}
	return *a == *b
}

func eqTimePtr(a, b *time.Time) bool {
	return ((a == nil) == (b == nil)) && (a == nil || a.Equal(*b))
}

// Oauth2Token is a copy of golang.org/x/oauth2.Token, to avoid the
// go.mod dependency on App Engine and grpc, which was causing problems.
// All we actually needed was this struct on the client side.
type Oauth2Token struct {
	// AccessToken is the token that authorizes and authenticates
	// the requests.
	AccessToken string `json:"access_token"`

	// TokenType is the type of token.
	// The Type method returns either this or "Bearer", the default.
	TokenType string `json:"token_type,omitempty"`

	// RefreshToken is a token that's used by the application
	// (as opposed to the user) to refresh the access token
	// if it expires.
	RefreshToken string `json:"refresh_token,omitempty"`

	// Expiry is the optional expiration time of the access token.
	//
	// If zero, TokenSource implementations will reuse the same
	// token forever and RefreshToken or equivalent
	// mechanisms for that TokenSource will not be used.
	Expiry time.Time `json:"expiry,omitempty"`
}

// NodeCapability represents a capability granted to the self node as listed in
// MapResponse.Node.Capabilities.
//
// It must be a URL like "https://tailscale.com/cap/file-sharing", or a
// well-known capability name like "funnel". The latter is only allowed for
// Tailscale-defined capabilities.
//
// Unlike PeerCapability, NodeCapability is not in context of a peer and is
// granted to the node itself.
//
// These are also referred to as "Node Attributes" in the ACL policy file.
type NodeCapability string

const (
	CapabilityFileSharing        NodeCapability = "https://tailscale.com/cap/file-sharing"
	CapabilityAdmin              NodeCapability = "https://tailscale.com/cap/is-admin"
	CapabilitySSH                NodeCapability = "https://tailscale.com/cap/ssh"                   // feature enabled/available
	CapabilitySSHRuleIn          NodeCapability = "https://tailscale.com/cap/ssh-rule-in"           // some SSH rule reach this node
	CapabilityDataPlaneAuditLogs NodeCapability = "https://tailscale.com/cap/data-plane-audit-logs" // feature enabled
	CapabilityDebug              NodeCapability = "https://tailscale.com/cap/debug"                 // exposes debug endpoints over the PeerAPI
	CapabilityHTTPS              NodeCapability = "https"

	// CapabilityBindToInterfaceByRoute changes how Darwin nodes create
	// sockets (in the net/netns package). See that package for more
	// details on the behaviour of this capability.
	CapabilityBindToInterfaceByRoute NodeCapability = "https://tailscale.com/cap/bind-to-interface-by-route"

	// CapabilityDebugDisableAlternateDefaultRouteInterface changes how Darwin
	// nodes get the default interface. There is an optional hook (used by the
	// macOS and iOS clients) to override the default interface, this capability
	// disables that and uses the default behavior (of parsing the routing
	// table).
	CapabilityDebugDisableAlternateDefaultRouteInterface NodeCapability = "https://tailscale.com/cap/debug-disable-alternate-default-route-interface"

	// CapabilityDebugDisableBindConnToInterface disables the automatic binding
	// of connections to the default network interface on Darwin nodes.
	CapabilityDebugDisableBindConnToInterface NodeCapability = "https://tailscale.com/cap/debug-disable-bind-conn-to-interface"

	// CapabilityTailnetLock indicates the node may initialize tailnet lock.
	CapabilityTailnetLock NodeCapability = "https://tailscale.com/cap/tailnet-lock"

	// Funnel warning capabilities used for reporting errors to the user.

	// CapabilityWarnFunnelNoInvite indicates whether Funnel is enabled for the tailnet.
	// This cap is no longer used 2023-08-09 onwards.
	CapabilityWarnFunnelNoInvite NodeCapability = "https://tailscale.com/cap/warn-funnel-no-invite"

	// CapabilityWarnFunnelNoHTTPS indicates HTTPS has not been enabled for the tailnet.
	// This cap is no longer used 2023-08-09 onwards.
	CapabilityWarnFunnelNoHTTPS NodeCapability = "https://tailscale.com/cap/warn-funnel-no-https"

	// Debug logging capabilities

	// CapabilityDebugTSDNSResolution enables verbose debug logging for DNS
	// resolution for Tailscale-controlled domains (the control server, log
	// server, DERP servers, etc.)
	CapabilityDebugTSDNSResolution NodeCapability = "https://tailscale.com/cap/debug-ts-dns-resolution"

	// CapabilityFunnelPorts specifies the ports that the Funnel is available on.
	// The ports are specified as a comma-separated list of port numbers or port
	// ranges (e.g. "80,443,8080-8090") in the ports query parameter.
	// e.g. https://tailscale.com/cap/funnel-ports?ports=80,443,8080-8090
	CapabilityFunnelPorts NodeCapability = "https://tailscale.com/cap/funnel-ports"

	// NodeAttrOnlyTCP443 specifies that the client should not attempt to generate
	// any outbound traffic that isn't TCP on port 443 (HTTPS). This is used for
	// clients in restricted environments where only HTTPS traffic is allowed
	// other types of traffic trips outbound firewall alarms. This thus implies
	// all traffic is over DERP.
	NodeAttrOnlyTCP443 NodeCapability = "only-tcp-443"

	// NodeAttrFunnel grants the ability for a node to host ingress traffic.
	NodeAttrFunnel NodeCapability = "funnel"
	// NodeAttrSSHAggregator grants the ability for a node to collect SSH sessions.
	NodeAttrSSHAggregator NodeCapability = "ssh-aggregator"

	// NodeAttrDebugForceBackgroundSTUN forces a node to always do background
	// STUN queries regardless of inactivity.
	NodeAttrDebugForceBackgroundSTUN NodeCapability = "debug-always-stun"

	// NodeAttrDebugDisableWGTrim disables the lazy WireGuard configuration,
	// always giving WireGuard the full netmap, even for idle peers.
	NodeAttrDebugDisableWGTrim NodeCapability = "debug-no-wg-trim"

	// NodeAttrDebugDisableDRPO disables the DERP Return Path Optimization.
	// See Issue 150.
	NodeAttrDebugDisableDRPO NodeCapability = "debug-disable-drpo"

	// NodeAttrDisableSubnetsIfPAC controls whether subnet routers should be
	// disabled if WPAD is present on the network.
	NodeAttrDisableSubnetsIfPAC NodeCapability = "debug-disable-subnets-if-pac"

	// NodeAttrDisableUPnP makes the client not perform a UPnP portmapping.
	// By default, we want to enable it to see if it works on more clients.
	//
	// If UPnP catastrophically fails for people, this should be set kill
	// new attempts at UPnP connections.
	NodeAttrDisableUPnP NodeCapability = "debug-disable-upnp"

	// NodeAttrDisableDeltaUpdates makes the client not process updates via the
	// delta update mechanism and should instead treat all netmap changes as
	// "full" ones as tailscaled did in 1.48.x and earlier.
	NodeAttrDisableDeltaUpdates NodeCapability = "disable-delta-updates"

	// NodeAttrRandomizeClientPort makes magicsock UDP bind to
	// :0 to get a random local port, ignoring any configured
	// fixed port.
	NodeAttrRandomizeClientPort NodeCapability = "randomize-client-port"

	// NodeAttrSilentDisco makes the client suppress disco heartbeats to its
	// peers.
	NodeAttrSilentDisco NodeCapability = "silent-disco"

	// NodeAttrOneCGNATEnable makes the client prefer one big CGNAT /10 route
	// rather than a /32 per peer. At most one of this or
	// NodeAttrOneCGNATDisable may be set; if neither are, it's automatic.
	NodeAttrOneCGNATEnable NodeCapability = "one-cgnat?v=true"

	// NodeAttrOneCGNATDisable makes the client prefer a /32 route per peer
	// rather than one big /10 CGNAT route. At most one of this or
	// NodeAttrOneCGNATEnable may be set; if neither are, it's automatic.
	NodeAttrOneCGNATDisable NodeCapability = "one-cgnat?v=false"

	// NodeAttrPeerMTUEnable makes the client do path MTU discovery to its
	// peers. If it isn't set, it defaults to the client default.
	NodeAttrPeerMTUEnable NodeCapability = "peer-mtu-enable"

	// NodeAttrDNSForwarderDisableTCPRetries disables retrying truncated
	// DNS queries over TCP if the response is truncated.
	NodeAttrDNSForwarderDisableTCPRetries NodeCapability = "dns-forwarder-disable-tcp-retries"

	// NodeAttrLinuxMustUseIPTables forces Linux clients to use iptables for
	// netfilter management.
	// This cannot be set simultaneously with NodeAttrLinuxMustUseNfTables.
	NodeAttrLinuxMustUseIPTables NodeCapability = "linux-netfilter?v=iptables"

	// NodeAttrLinuxMustUseNfTables forces Linux clients to use nftables for
	// netfilter management.
	// This cannot be set simultaneously with NodeAttrLinuxMustUseIPTables.
	NodeAttrLinuxMustUseNfTables NodeCapability = "linux-netfilter?v=nftables"

	// NodeAttrSeamlessKeyRenewal makes clients enable beta functionality
	// of renewing node keys without breaking connections.
	NodeAttrSeamlessKeyRenewal NodeCapability = "seamless-key-renewal"

	// NodeAttrProbeUDPLifetime makes the client probe UDP path lifetime at the
	// tail end of an active direct connection in magicsock.
	NodeAttrProbeUDPLifetime NodeCapability = "probe-udp-lifetime"

	// NodeAttrsTaildriveShare enables sharing via Taildrive.
	NodeAttrsTaildriveShare NodeCapability = "drive:share"

	// NodeAttrsTaildriveAccess enables accessing shares via Taildrive.
	NodeAttrsTaildriveAccess NodeCapability = "drive:access"

	// NodeAttrSuggestExitNode is applied to each exit node which the control plane has determined
	// is a recommended exit node.
	NodeAttrSuggestExitNode NodeCapability = "suggest-exit-node"

	// NodeAttrDisableWebClient disables using the web client.
	NodeAttrDisableWebClient NodeCapability = "disable-web-client"

	// NodeAttrLogExitFlows enables exit node destinations in network flow logs.
	NodeAttrLogExitFlows NodeCapability = "log-exit-flows"

	// NodeAttrAutoExitNode permits the automatic exit nodes feature.
	NodeAttrAutoExitNode NodeCapability = "auto-exit-node"

	// NodeAttrStoreAppCRoutes configures the node to store app connector routes persistently.
	NodeAttrStoreAppCRoutes NodeCapability = "store-appc-routes"

	// NodeAttrSuggestExitNodeUI allows the currently suggested exit node to appear in the client GUI.
	NodeAttrSuggestExitNodeUI NodeCapability = "suggest-exit-node-ui"

	// NodeAttrUserDialUseRoutes makes UserDial use either the peer dialer or the system dialer,
	// depending on the destination address and the configured routes. When present, it also makes
	// the DNS forwarder use UserDial instead of SystemDial when dialing resolvers.
	NodeAttrUserDialUseRoutes NodeCapability = "user-dial-routes"

	// NodeAttrSSHBehaviorV1 forces SSH to use the V1 behavior (no su, run SFTP in-process)
	// Added 2024-05-29 in Tailscale version 1.68.
	NodeAttrSSHBehaviorV1 NodeCapability = "ssh-behavior-v1"

	// NodeAttrDisableSplitDNSWhenNoCustomResolvers indicates that the node's
	// DNS manager should not adopt a split DNS configuration even though the
	// Config of the resolver only contains routes that do not specify custom
	// resolver(s), hence all DNS queries can be safely sent to the upstream
	// DNS resolver and the node's DNS forwarder doesn't need to handle all
	// DNS traffic.
	// This is for now (2024-06-06) an iOS-specific battery life optimization,
	// and this node attribute allows us to disable the optimization remotely
	// if needed.
	NodeAttrDisableSplitDNSWhenNoCustomResolvers NodeCapability = "disable-split-dns-when-no-custom-resolvers"

	// NodeAttrDisableLocalDNSOverrideViaNRPT indicates that the node's DNS manager should not
	// create a default (catch-all) Windows NRPT rule when "Override local DNS" is enabled.
	// Without this rule, Windows 8.1 and newer devices issue parallel DNS requests to DNS servers
	// associated with all network adapters, even when "Override local DNS" is enabled and/or
	// a Mullvad exit node is being used, resulting in DNS leaks.
	// We began creating this rule on 2024-06-14, and this node attribute
	// allows us to disable the new behavior remotely if needed.
	NodeAttrDisableLocalDNSOverrideViaNRPT NodeCapability = "disable-local-dns-override-via-nrpt"
)

// SetDNSRequest is a request to add a DNS record.
//
// This is used for ACME DNS-01 challenges (so people can use
// LetsEncrypt, etc).
//
// The request is encoded to JSON, encrypted with golang.org/x/crypto/nacl/box,
// using the local machine key, and sent to:
//
//	https://login.tailscale.com/machine/<mkey hex>/set-dns
type SetDNSRequest struct {
	// Version is the client's capabilities
	// (CurrentCapabilityVersion) when using the Noise transport.
	//
	// When using the original nacl crypto_box transport, the
	// value must be 1.
	Version CapabilityVersion

	// NodeKey is the client's current node key.
	NodeKey key.NodePublic

	// Name is the domain name for which to create a record.
	// For ACME DNS-01 challenges, it should be one of the domains
	// in MapResponse.DNSConfig.CertDomains with the prefix
	// "_acme-challenge.".
	Name string

	// Type is the DNS record type. For ACME DNS-01 challenges, it
	// should be "TXT".
	Type string

	// Value is the value to add.
	Value string
}

// SetDNSResponse is the response to a SetDNSRequest.
type SetDNSResponse struct{}

// HealthChangeRequest is the JSON request body type used to report
// node health changes to https://<control>/machine/<mkey hex>/update-health.
type HealthChangeRequest struct {
	Subsys string // a health.Subsystem value in string form
	Error  string // or empty if cleared

	// NodeKey is the client's current node key.
	// In clients <= 1.62.0 it was always the zero value.
	NodeKey key.NodePublic
}

// SSHPolicy is the policy for how to handle incoming SSH connections
// over Tailscale.
type SSHPolicy struct {
	// Rules are the rules to process for an incoming SSH connection. The first
	// matching rule takes its action and stops processing further rules.
	//
	// When an incoming connection first starts, all rules are evaluated in
	// "none" auth mode, where the client hasn't even been asked to send a
	// public key. All SSHRule.Principals requiring a public key won't match. If
	// a rule matches on the first pass and its Action is reject, the
	// authentication fails with that action's rejection message, if any.
	//
	// If the first pass rule evaluation matches nothing without matching an
	// Action with Reject set, the rules are considered to see whether public
	// keys might still result in a match. If not, "none" auth is terminated
	// before proceeding to public key mode. If so, the client is asked to try
	// public key authentication and the rules are evaluated again for each of
	// the client's present keys.
	Rules []*SSHRule `json:"rules"`
}

// An SSH rule is a match predicate and associated action for an incoming SSH connection.
type SSHRule struct {
	// RuleExpires, if non-nil, is when this rule expires.
	//
	// For example, a (principal,sshuser) tuple might be granted
	// prompt-free SSH access for N minutes, so this rule would be
	// before a expiration-free rule for the same principal that
	// required an auth prompt.  This permits the control plane to
	// be out of the path for already-authorized SSH pairs.
	//
	// Once a rule matches, the lifetime of any accepting connection
	// is subject to the SSHAction.SessionExpires time, if any.
	RuleExpires *time.Time `json:"ruleExpires,omitempty"`

	// Principals matches an incoming connection. If the connection
	// matches anything in this list and also matches SSHUsers,
	// then Action is applied.
	Principals []*SSHPrincipal `json:"principals"`

	// SSHUsers are the SSH users that this rule matches. It is a
	// map from either ssh-user|"*" => local-user.  The map must
	// contain a key for either ssh-user or, as a fallback, "*" to
	// match anything. If it does, the map entry's value is the
	// actual user that's logged in.
	// If the map value is the empty string (for either the
	// requested SSH user or "*"), the rule doesn't match.
	// If the map value is "=", it means the ssh-user should map
	// directly to the local-user.
	// It may be nil if the Action is reject.
	SSHUsers map[string]string `json:"sshUsers"`

	// Action is the outcome to task.
	// A nil or invalid action means to deny.
	Action *SSHAction `json:"action"`
}

// SSHPrincipal is either a particular node or a user on any node.
type SSHPrincipal struct {
	// Matching any one of the following four field causes a match.
	// It must also match Certs, if non-empty.

	Node      StableNodeID `json:"node,omitempty"`
	NodeIP    string       `json:"nodeIP,omitempty"`
	UserLogin string       `json:"userLogin,omitempty"` // email-ish: foo@example.com, bar@github
	Any       bool         `json:"any,omitempty"`       // if true, match any connection
	// TODO(bradfitz): add StableUserID, once that exists

	// PubKeys, if non-empty, means that this SSHPrincipal only
	// matches if one of these public keys is presented by the user.
	//
	// As a special case, if len(PubKeys) == 1 and PubKeys[0] starts
	// with "https://", then it's fetched (like https://github.com/username.keys).
	// In that case, the following variable expansions are also supported
	// in the URL:
	//   * $LOGINNAME_EMAIL ("foo@bar.com" or "foo@github")
	//   * $LOGINNAME_LOCALPART (the "foo" from either of the above)
	PubKeys []string `json:"pubKeys,omitempty"`
}

// SSHAction is how to handle an incoming connection.
// At most one field should be non-zero.
type SSHAction struct {
	// Message, if non-empty, is shown to the user before the
	// action occurs.
	Message string `json:"message,omitempty"`

	// Reject, if true, terminates the connection. This action
	// has higher priority that Accept, if given.
	// The reason this is exists is primarily so a response
	// from HoldAndDelegate has a way to stop the poll.
	Reject bool `json:"reject,omitempty"`

	// Accept, if true, accepts the connection immediately
	// without further prompts.
	Accept bool `json:"accept,omitempty"`

	// SessionDuration, if non-zero, is how long the session can stay open
	// before being forcefully terminated.
	SessionDuration time.Duration `json:"sessionDuration,omitempty"`

	// AllowAgentForwarding, if true, allows accepted connections to forward
	// the ssh agent if requested.
	AllowAgentForwarding bool `json:"allowAgentForwarding,omitempty"`

	// HoldAndDelegate, if non-empty, is a URL that serves an
	// outcome verdict.  The connection will be accepted and will
	// block until the provided long-polling URL serves a new
	// SSHAction JSON value. The URL must be fetched using the
	// Noise transport (in package control/control{base,http}).
	// If the long poll breaks before returning a complete HTTP
	// response, it should be re-fetched as long as the SSH
	// session is open.
	//
	// The following variables in the URL are expanded by tailscaled:
	//
	//   * $SRC_NODE_IP (URL escaped)
	//   * $SRC_NODE_ID (Node.ID as int64 string)
	//   * $DST_NODE_IP (URL escaped)
	//   * $DST_NODE_ID (Node.ID as int64 string)
	//   * $SSH_USER (URL escaped, ssh user requested)
	//   * $LOCAL_USER (URL escaped, local user mapped)
	HoldAndDelegate string `json:"holdAndDelegate,omitempty"`

	// AllowLocalPortForwarding, if true, allows accepted connections
	// to use local port forwarding if requested.
	AllowLocalPortForwarding bool `json:"allowLocalPortForwarding,omitempty"`

	// AllowRemotePortForwarding, if true, allows accepted connections
	// to use remote port forwarding if requested.
	AllowRemotePortForwarding bool `json:"allowRemotePortForwarding,omitempty"`

	// AllowLocalUnixForwarding, if true, allows accepted connections
	// to use local unix forwarding if requested.
	AllowLocalUnixForwarding bool `json:"allowLocalUnixForwarding,omitempty"`

	// AllowRemoteUnixForwarding, if true, allows accepted connections
	// to use remote unix forwarding if requested.
	AllowRemoteUnixForwarding bool `json:"allowRemoteUnixForwarding,omitempty"`

	// Recorders defines the destinations of the SSH session recorders.
	// The recording will be uploaded to http://addr:port/record.
	Recorders []netip.AddrPort `json:"recorders,omitempty"`

	// OnRecorderFailure is the action to take if recording fails.
	// If nil, the default action is to fail open.
	OnRecordingFailure *SSHRecorderFailureAction `json:"onRecordingFailure,omitempty"`
}

// SSHRecorderFailureAction is the action to take if recording fails.
type SSHRecorderFailureAction struct {
	// RejectSessionWithMessage, if not empty, specifies that the session should
	// be rejected if the recording fails to start.
	// The message will be shown to the user before the session is rejected.
	RejectSessionWithMessage string `json:",omitempty"`

	// TerminateSessionWithMessage, if not empty, specifies that the session
	// should be terminated if the recording fails after it has started. The
	// message will be shown to the user before the session is terminated.
	TerminateSessionWithMessage string `json:",omitempty"`

	// NotifyURL, if non-empty, specifies a HTTP POST URL to notify when the
	// recording fails. The payload is the JSON encoded
	// SSHRecordingFailureNotifyRequest struct. The host field in the URL is
	// ignored, and it will be sent to control over the Noise transport.
	NotifyURL string `json:",omitempty"`
}

// SSHEventNotifyRequest is the JSON payload sent to the NotifyURL
// for an SSH event.
type SSHEventNotifyRequest struct {
	// EventType is the type of notify request being sent.
	EventType SSHEventType

	// ConnectionID uniquely identifies a connection made to the SSH server.
	// It may be shared across multiple sessions over the same connection in
	// case a single connection creates multiple sessions.
	ConnectionID string

	// CapVersion is the client's current CapabilityVersion.
	CapVersion CapabilityVersion

	// NodeKey is the client's current node key.
	NodeKey key.NodePublic

	// SrcNode is the ID of the node that initiated the SSH session.
	SrcNode NodeID

	// SSHUser is the user that was presented to the SSH server.
	SSHUser string

	// LocalUser is the user that was resolved from the SSHUser for the local machine.
	LocalUser string

	// RecordingAttempts is the list of recorders that were attempted, in order.
	RecordingAttempts []*SSHRecordingAttempt
}

// SSHEventType defines the event type linked to a SSH action or state.
type SSHEventType int

const (
	UnspecifiedSSHEventType SSHEventType = 0
	// SSHSessionRecordingRejected is the event that
	// defines when a SSH session cannot be started
	// because no recorder is available for session
	// recording, and the SSHRecorderFailureAction
	// RejectSessionWithMessage is not empty.
	SSHSessionRecordingRejected SSHEventType = 1
	// SSHSessionRecordingTerminated is the event that
	// defines when session recording has failed
	// during the session and the SSHRecorderFailureAction
	// TerminateSessionWithMessage is not empty.
	SSHSessionRecordingTerminated SSHEventType = 2
	// SSHSessionRecordingFailed is the event that
	// defines when session recording is unavailable and
	// the SSHRecorderFailureAction RejectSessionWithMessage
	// or TerminateSessionWithMessage is empty.
	SSHSessionRecordingFailed SSHEventType = 3
)

// SSHRecordingAttempt is a single attempt to start a recording.
type SSHRecordingAttempt struct {
	// Recorder is the address of the recorder that was attempted.
	Recorder netip.AddrPort

	// FailureMessage is the error message of the failed attempt.
	FailureMessage string
}

// QueryFeatureRequest is a request sent to "/machine/feature/query"
// to get instructions on how to enable a feature, such as Funnel,
// for the node's tailnet.
//
// See QueryFeatureResponse for response structure.
type QueryFeatureRequest struct {
	// Feature is the string identifier for a feature.
	Feature string `json:",omitempty"`
	// NodeKey is the client's current node key.
	NodeKey key.NodePublic `json:",omitempty"`
}

// QueryFeatureResponse is the response to an QueryFeatureRequest.
// See cli.enableFeatureInteractive for usage.
type QueryFeatureResponse struct {
	// Complete is true when the feature is already enabled.
	Complete bool `json:",omitempty"`

	// Text holds lines to display in the CLI with information
	// about the feature and how to enable it.
	//
	// Lines are separated by newline characters. The final
	// newline may be omitted.
	Text string `json:",omitempty"`

	// URL is the link for the user to visit to take action on
	// enabling the feature.
	//
	// When empty, there is no action for this user to take.
	URL string `json:",omitempty"`

	// ShouldWait specifies whether the CLI should block and
	// wait for the user to enable the feature.
	//
	// If this is true, the enablement from the control server
	// is expected to be a quick and uninterrupted process for
	// the user, and blocking allows them to immediately start
	// using the feature once enabled without rerunning the
	// command (e.g. no need to re-run "funnel on").
	//
	// The CLI can watch the IPN notification bus for changes in
	// required node capabilities to know when to continue.
	ShouldWait bool `json:",omitempty"`
}

// WebClientAuthResponse is the response to a web client authentication request
// sent to "/machine/webclient/action" or "/machine/webclient/wait".
// See client/web for usage.
type WebClientAuthResponse struct {
	// ID is a unique identifier for the session auth request.
	// It can be supplied to "/machine/webclient/wait" to pause until
	// the session authentication has been completed.
	ID string `json:",omitempty"`

	// URL is the link for the user to visit to authenticate the session.
	//
	// When empty, there is no action for the user to take.
	URL string `json:",omitempty"`

	// Complete is true when the session authentication has been completed.
	Complete bool `json:",omitempty"`
}

// OverTLSPublicKeyResponse is the JSON response to /key?v=<n>
// over HTTPS (regular TLS) to the Tailscale control plane server,
// where the 'v' argument is the client's current capability version
// (previously known as the "MapRequest version").
//
// The "OverTLS" prefix is to loudly declare that this exchange
// doesn't happen over Noise and can be intercepted/MITM'ed by
// enterprise/corp proxies where the organization can put TLS roots
// on devices.
type OverTLSPublicKeyResponse struct {
	// LegacyPublic specifies the control plane server's original
	// NaCl crypto_box machine key.
	// It will be zero for sufficiently new clients, based on their
	// advertised "v" parameter (the CurrentMapRequestVersion).
	// In that case, only the newer Noise-based transport may be used
	// using the PublicKey field.
	LegacyPublicKey key.MachinePublic `json:"legacyPublicKey"`

	// PublicKey specifies the server's public key for the
	// Noise-based control plane protocol. (see packages
	// control/controlbase and control/controlhttp)
	PublicKey key.MachinePublic `json:"publicKey"`
}

// TokenRequest is a request to get an OIDC ID token for an audience.
// The token can be presented to any resource provider which offers OIDC
// Federation.
//
// It is JSON-encoded and sent over Noise to "/machine/id-token".
type TokenRequest struct {
	// CapVersion is the client's current CapabilityVersion.
	CapVersion CapabilityVersion
	// NodeKey is the client's current node key.
	NodeKey key.NodePublic
	// Audience the token is being requested for.
	Audience string
}

// TokenResponse is the response to a TokenRequest.
type TokenResponse struct {
	// IDToken is a JWT encoding the following standard claims:
	//
	//   `sub` | the MagicDNS name of the node
	//   `aud` | Audience from the request
	//   `exp` | Token expiry
	//   `iat` | Token issuance time
	//   `iss` | Issuer
	//   `jti` | Random token identifier
	//   `nbf` | Not before time
	//
	// It also encodes the following Tailscale specific claims:
	//
	//   `key`       | the node public key
	//   `addresses` | the Tailscale IPs of the node
	//   `nid`       | the node ID
	//   `node`      | the name of the node
	//   `domain`    | the domain of the node, it has the same format as MapResponse.Domain.
	//   `tags`      | an array of <domain:tag> on the node (like alice.github:tag:foo or example.com:tag:foo)
	//   `user`      | user emailish (like alice.github:alice@github or example.com:bob@example.com), if not tagged
	//   `uid`       | user ID, if not tagged
	IDToken string `json:"id_token"`
}

// PeerChange is an update to a node.
type PeerChange struct {
	// NodeID is the node ID being mutated. If the NodeID is not
	// known in the current netmap, this update should be
	// ignored. (But the server will try not to send such useless
	// updates.)
	NodeID NodeID

	// DERPRegion, if non-zero, means that NodeID's home DERP
	// region ID is now this number.
	DERPRegion int `json:",omitempty"`

	// Cap, if non-zero, means that NodeID's capability version has changed.
	Cap CapabilityVersion `json:",omitempty"`

	// CapMap, if non-nil, means that NodeID's capability map has changed.
	CapMap NodeCapMap `json:",omitempty"`

	// Endpoints, if non-empty, means that NodeID's UDP Endpoints
	// have changed to these.
	Endpoints []netip.AddrPort `json:",omitempty"`

	// Key, if non-nil, means that the NodeID's wireguard public key changed.
	Key *key.NodePublic `json:",omitempty"`

	// KeySignature, if non-nil, means that the signature of the wireguard
	// public key has changed.
	KeySignature tkatype.MarshaledSignature `json:",omitempty"`

	// DiscoKey, if non-nil, means that the NodeID's discokey changed.
	DiscoKey *key.DiscoPublic `json:",omitempty"`

	// Online, if non-nil, means that the NodeID's online status changed.
	Online *bool `json:",omitempty"`

	// LastSeen, if non-nil, means that the NodeID's online status changed.
	LastSeen *time.Time `json:",omitempty"`

	// KeyExpiry, if non-nil, changes the NodeID's key expiry.
	KeyExpiry *time.Time `json:",omitempty"`
}

// DerpMagicIP is a fake WireGuard endpoint IP address that means to
// use DERP. When used (in the Node.DERP field), the port number of
// the WireGuard endpoint is the DERP region ID number to use.
//
// Mnemonic: 3.3.40 are numbers above the keys D, E, R, P.
const DerpMagicIP = "127.3.3.40"

var DerpMagicIPAddr = netip.MustParseAddr(DerpMagicIP)

// EarlyNoise is the early payload that's sent over Noise but before the HTTP/2
// handshake when connecting to the coordination server.
//
// This exists to let the server push some early info to client for that
// stateful HTTP/2+Noise connection without incurring an extra round trip. (This
// would've used HTTP/2 server push, had Go's client-side APIs been available)
type EarlyNoise struct {
	// NodeKeyChallenge is a random per-connection public key to be used by
	// the client to prove possession of a wireguard private key.
	NodeKeyChallenge key.ChallengePublic `json:"nodeKeyChallenge"`
}

// LBHeader is the HTTP request header used to provide a load balancer or
// internal reverse proxy with information about the request body without the
// reverse proxy needing to read the body to parse it out. Think of it akin to
// an HTTP Host header or SNI. The value may be absent (notably for old clients)
// but if present, it should match the request. A non-empty value that doesn't
// match the request body's.
//
// The possible values depend on the request path, but for /machine (Noise)
// requests, they'll usually be a node public key (in key.NodePublic.String
// format), matching the Request JSON body's NodeKey.
//
// Note that this is not a security or authentication header; it's strictly
// denormalized redundant data as an optimization.
//
// For some request types, the header may have multiple values. (e.g. OldNodeKey
// vs NodeKey)
const LBHeader = "Ts-Lb"<|MERGE_RESOLUTION|>--- conflicted
+++ resolved
@@ -140,12 +140,9 @@
 //   - 97: 2024-06-06: Client understands NodeAttrDisableSplitDNSWhenNoCustomResolvers
 //   - 98: 2024-06-13: iOS/tvOS clients may provide serial number as part of posture information
 //   - 99: 2024-06-14: Client understands NodeAttrDisableLocalDNSOverrideViaNRPT
-<<<<<<< HEAD
-//   - 100: 2024-06-17: Client understands SSHAction.AllowLocalUnixForwarding and SSHAction.AllowRemoteUnixForwarding.
-=======
 //   - 100: 2024-06-18: Client supports filtertype.Match.SrcCaps (issue #12542)
->>>>>>> 5ffb2668
-const CurrentCapabilityVersion CapabilityVersion = 100
+//   - 101: 2024-06-23: Client understands SSHAction.AllowLocalUnixForwarding and SSHAction.AllowRemoteUnixForwarding.
+const CurrentCapabilityVersion CapabilityVersion = 101
 
 type StableID string
 
