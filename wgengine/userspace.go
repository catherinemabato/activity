--- conflicted
+++ resolved
@@ -260,25 +260,6 @@
 //
 // These generated packets are used to ensure we trigger the spray logic in
 // the magicsock package for NAT traversal.
-<<<<<<< HEAD
-func (e *userspaceEngine) pinger(peerKey wgcfg.Key, ips []wgcfg.IP) {
-	e.logf("generating initial ping traffic to %s (%v)", peerKey.ShortString(), ips)
-	header := packet.ICMPHeader{
-		Type: packet.ICMPEchoRequest,
-		Code: 0,
-	}
-
-	e.wgLock.Lock()
-	if len(e.lastCfg.Addresses) > 0 {
-		header.SrcIP = packet.NewIP(e.lastCfg.Addresses[0].IP.IP())
-	}
-	e.wgLock.Unlock()
-
-	if header.SrcIP == 0 {
-		e.logf("generating initial ping traffic: no source IP")
-		return
-	}
-=======
 type pinger struct {
 	e      *userspaceEngine
 	done   chan struct{} // closed after shutdown (not the ctx.Done() chan)
@@ -299,10 +280,17 @@
 			delete(p.e.pingers, peerKey)
 		}
 		p.e.mu.Unlock()
->>>>>>> 484b7fc9
 
 		close(p.done)
 	}()
+
+	header := packet.ICMPHeader{
+		IPHeader: packet.IPHeader{
+			SrcIP: srcIP,
+		},
+		Type: packet.ICMPEchoRequest,
+		Code: packet.ICMPNoCode,
+	}
 
 	// sendFreq is slightly longer than sprayFreq in magicsock to ensure
 	// that if these ping packets are the only source of early packets
@@ -318,24 +306,7 @@
 
 	payload := []byte("magicsock_spray") // no meaning
 
-<<<<<<< HEAD
-	defer func() {
-		e.mu.Lock()
-		defer e.mu.Unlock()
-		select {
-		case <-ctx.Done():
-			return
-		default:
-		}
-		// If the pinger context is not done, then the
-		// CancelFunc is still in the pingers map.
-		delete(e.pingers, peerKey)
-	}()
-
 	header.IPID = 1
-=======
-	ipid := uint16(1)
->>>>>>> 484b7fc9
 	t := time.NewTicker(sendFreq)
 	defer t.Stop()
 	for {
@@ -348,20 +319,13 @@
 			return
 		}
 		for _, dstIP := range dstIPs {
-<<<<<<< HEAD
 			header.DstIP = dstIP
-			// InjectOutbound takes ownership of the packet,
-			// so it is easiest have this allocate.
+			// InjectOutbound take ownership of the packet, so we allocate.
 			b := header.NewPacketWithPayload(payload)
-			e.tundev.InjectOutbound(b)
-=======
-			b := packet.GenICMP(srcIP, dstIP, ipid, packet.ICMPEchoRequest, 0, payload)
 			p.e.tundev.InjectOutbound(b)
->>>>>>> 484b7fc9
 		}
 		header.IPID++
 	}
-
 }
 
 // pinger sends ping packets for a few seconds.
