// Copyright (c) 2020 Tailscale Inc & AUTHORS All rights reserved.
// Use of this source code is governed by a BSD-style
// license that can be found in the LICENSE file.

package packet

import (
	"bytes"
	"net"
	"reflect"
	"testing"
)

func TestIPString(t *testing.T) {
	const str = "1.2.3.4"
	ip := NewIP(net.ParseIP(str))

	var got string
	allocs := testing.AllocsPerRun(1000, func() {
		got = ip.String()
	})

	if got != str {
		t.Errorf("got %q; want %q", got, str)
	}
	if allocs != 1 {
		t.Errorf("allocs = %v; want 1", allocs)
	}
}

var icmpRequestBuffer = []byte{
	// IP header up to checksum
	0x45, 0x00, 0x00, 0x27, 0xde, 0xad, 0x00, 0x00, 0x40, 0x01, 0x8c, 0x15,
	// source ip
	0x01, 0x02, 0x03, 0x04,
	// destination ip
	0x05, 0x06, 0x07, 0x08,
	// ICMP header
	0x08, 0x00, 0x7d, 0x22,
	// "request_payload"
	0x72, 0x65, 0x71, 0x75, 0x65, 0x73, 0x74, 0x5f, 0x70, 0x61, 0x79, 0x6c, 0x6f, 0x61, 0x64,
}

<<<<<<< HEAD
var icmpRequestDecode = QDecode{
=======
var icmpRequestDecode = ParsedPacket{
>>>>>>> 059b1d10
	b:       icmpRequestBuffer,
	subofs:  20,
	dataofs: 24,
	length:  len(icmpRequestBuffer),

	IPProto: ICMP,
	SrcIP:   NewIP(net.ParseIP("1.2.3.4")),
	DstIP:   NewIP(net.ParseIP("5.6.7.8")),
	SrcPort: 0,
	DstPort: 0,
}

var icmpReplyBuffer = []byte{
	0x45, 0x00, 0x00, 0x25, 0x21, 0x52, 0x00, 0x00, 0x40, 0x01, 0x49, 0x73,
	// source ip
	0x05, 0x06, 0x07, 0x08,
	// destination ip
	0x01, 0x02, 0x03, 0x04,
	// ICMP header
	0x00, 0x00, 0xe6, 0x9e,
	// "reply_payload"
	0x72, 0x65, 0x70, 0x6c, 0x79, 0x5f, 0x70, 0x61, 0x79, 0x6c, 0x6f, 0x61, 0x64,
}

<<<<<<< HEAD
var icmpReplyDecode = QDecode{
=======
var icmpReplyDecode = ParsedPacket{
>>>>>>> 059b1d10
	b:       icmpReplyBuffer,
	subofs:  20,
	dataofs: 24,
	length:  len(icmpReplyBuffer),

	IPProto: ICMP,
	SrcIP:   NewIP(net.ParseIP("1.2.3.4")),
	DstIP:   NewIP(net.ParseIP("5.6.7.8")),
	SrcPort: 0,
	DstPort: 0,
}

// IPv6 Router Solicitation
var ipv6PacketBuffer = []byte{
	0x60, 0x00, 0x00, 0x00, 0x00, 0x08, 0x3a, 0xff,
	0xfe, 0x80, 0x00, 0x00, 0x00, 0x00, 0x00, 0x00,
	0xfb, 0x57, 0x1d, 0xea, 0x9c, 0x39, 0x8f, 0xb7,
	0xff, 0x02, 0x00, 0x00, 0x00, 0x00, 0x00, 0x00,
	0x00, 0x00, 0x00, 0x00, 0x00, 0x00, 0x00, 0x02,
	0x85, 0x00, 0x38, 0x04, 0x00, 0x00, 0x00, 0x00,
}

<<<<<<< HEAD
var ipv6PacketDecode = QDecode{
=======
var ipv6PacketDecode = ParsedPacket{
>>>>>>> 059b1d10
	IPProto: IPv6,
}

// This is a malformed IPv4 packet.
// Namely, the string "tcp_payload" follows the first byte of the IPv4 header.
<<<<<<< HEAD
var junkPacketBuffer = []byte{
	0x45, 0x74, 0x63, 0x70, 0x5f, 0x70, 0x61, 0x79, 0x6c, 0x6f, 0x61, 0x64,
}

var junkPacketDecode = QDecode{
	IPProto: Junk,
=======
var unknownPacketBuffer = []byte{
	0x45, 0x74, 0x63, 0x70, 0x5f, 0x70, 0x61, 0x79, 0x6c, 0x6f, 0x61, 0x64,
}

var unknownPacketDecode = ParsedPacket{
	IPProto: Unknown,
>>>>>>> 059b1d10
}

var tcpPacketBuffer = []byte{
	// IP header up to checksum
	0x45, 0x00, 0x00, 0x37, 0xde, 0xad, 0x00, 0x00, 0x40, 0x06, 0x49, 0x5f,
	// source ip
	0x01, 0x02, 0x03, 0x04,
	// destination ip
	0x05, 0x06, 0x07, 0x08,
	// TCP header with SYN, ACK set
	0x00, 0x7b, 0x02, 0x37, 0x00, 0x00, 0x12, 0x34, 0x00, 0x00, 0x00, 0x00,
	0x50, 0x12, 0x01, 0x00, 0x00, 0x00, 0x00, 0x00,
	// "request_payload"
	0x72, 0x65, 0x71, 0x75, 0x65, 0x73, 0x74, 0x5f, 0x70, 0x61, 0x79, 0x6c, 0x6f, 0x61, 0x64,
}

<<<<<<< HEAD
var tcpPacketDecode = QDecode{
=======
var tcpPacketDecode = ParsedPacket{
>>>>>>> 059b1d10
	b:       tcpPacketBuffer,
	subofs:  20,
	dataofs: 40,
	length:  len(tcpPacketBuffer),

	IPProto:  TCP,
	SrcIP:    NewIP(net.ParseIP("1.2.3.4")),
	DstIP:    NewIP(net.ParseIP("5.6.7.8")),
	SrcPort:  123,
	DstPort:  567,
	TCPFlags: TCPSynAck,
}

var udpRequestBuffer = []byte{
	// IP header up to checksum
	0x45, 0x00, 0x00, 0x2b, 0xde, 0xad, 0x00, 0x00, 0x40, 0x11, 0x8c, 0x01,
	// source ip
	0x01, 0x02, 0x03, 0x04,
	// destination ip
	0x05, 0x06, 0x07, 0x08,
	// UDP header
	0x00, 0x7b, 0x02, 0x37, 0x00, 0x17, 0x72, 0x1d,
	// "request_payload"
	0x72, 0x65, 0x71, 0x75, 0x65, 0x73, 0x74, 0x5f, 0x70, 0x61, 0x79, 0x6c, 0x6f, 0x61, 0x64,
}

<<<<<<< HEAD
var udpRequestDecode = QDecode{
=======
var udpRequestDecode = ParsedPacket{
>>>>>>> 059b1d10
	b:       udpRequestBuffer,
	subofs:  20,
	dataofs: 28,
	length:  len(udpRequestBuffer),

	IPProto: UDP,
	SrcIP:   NewIP(net.ParseIP("1.2.3.4")),
	DstIP:   NewIP(net.ParseIP("5.6.7.8")),
	SrcPort: 123,
	DstPort: 567,
}

var udpReplyBuffer = []byte{
	// IP header up to checksum
	0x45, 0x00, 0x00, 0x29, 0x21, 0x52, 0x00, 0x00, 0x40, 0x11, 0x49, 0x5f,
	// source ip
	0x05, 0x06, 0x07, 0x08,
	// destination ip
	0x01, 0x02, 0x03, 0x04,
	// UDP header
	0x02, 0x37, 0x00, 0x7b, 0x00, 0x15, 0xd3, 0x9d,
	// "reply_payload"
	0x72, 0x65, 0x70, 0x6c, 0x79, 0x5f, 0x70, 0x61, 0x79, 0x6c, 0x6f, 0x61, 0x64,
}

<<<<<<< HEAD
var udpReplyDecode = QDecode{
=======
var udpReplyDecode = ParsedPacket{
>>>>>>> 059b1d10
	b:       udpReplyBuffer,
	subofs:  20,
	dataofs: 28,
	length:  len(udpReplyBuffer),

	IPProto: UDP,
	SrcIP:   NewIP(net.ParseIP("1.2.3.4")),
	DstIP:   NewIP(net.ParseIP("5.6.7.8")),
	SrcPort: 567,
	DstPort: 123,
}

<<<<<<< HEAD
func TestQDecode(t *testing.T) {
	tests := []struct {
		name    string
		qdecode QDecode
=======
func TestParsedPacket(t *testing.T) {
	tests := []struct {
		name    string
		qdecode ParsedPacket
>>>>>>> 059b1d10
		want    string
	}{
		{"tcp", tcpPacketDecode, "TCP{1.2.3.4:123 > 5.6.7.8:567}"},
		{"icmp", icmpRequestDecode, "ICMP{1.2.3.4:0 > 5.6.7.8:0}"},
<<<<<<< HEAD
		{"junk", junkPacketDecode, "Junk{???}"},
=======
		{"unknown", unknownPacketDecode, "Unknown{???}"},
>>>>>>> 059b1d10
		{"ipv6", ipv6PacketDecode, "IPv6{???}"},
	}

	for _, tt := range tests {
		t.Run(tt.name, func(t *testing.T) {
			got := tt.qdecode.String()
			if got != tt.want {
				t.Errorf("got %q; want %q", got, tt.want)
			}
		})
	}

	allocs := testing.AllocsPerRun(1000, func() {
		tests[0].qdecode.String()
	})
	if allocs != 1 {
		t.Errorf("allocs = %v; want 1", allocs)
	}
}

func TestDecode(t *testing.T) {
	tests := []struct {
		name string
		buf  []byte
<<<<<<< HEAD
		want QDecode
	}{
		{"icmp", icmpRequestBuffer, icmpRequestDecode},
		{"ipv6", ipv6PacketBuffer, ipv6PacketDecode},
		{"junk", junkPacketBuffer, junkPacketDecode},
=======
		want ParsedPacket
	}{
		{"icmp", icmpRequestBuffer, icmpRequestDecode},
		{"ipv6", ipv6PacketBuffer, ipv6PacketDecode},
		{"unknown", unknownPacketBuffer, unknownPacketDecode},
>>>>>>> 059b1d10
		{"tcp", tcpPacketBuffer, tcpPacketDecode},
		{"udp", udpRequestBuffer, udpRequestDecode},
	}

	for _, tt := range tests {
		t.Run(tt.name, func(t *testing.T) {
<<<<<<< HEAD
			var got QDecode
=======
			var got ParsedPacket
>>>>>>> 059b1d10
			got.Decode(tt.buf)
			if !reflect.DeepEqual(got, tt.want) {
				t.Errorf("got %v; want %v", got, tt.want)
			}
		})
	}

	allocs := testing.AllocsPerRun(1000, func() {
<<<<<<< HEAD
		var got QDecode
=======
		var got ParsedPacket
>>>>>>> 059b1d10
		got.Decode(tests[0].buf)
	})
	if allocs != 0 {
		t.Errorf("allocs = %v; want 0", allocs)
	}
}

func BenchmarkDecode(b *testing.B) {
	benches := []struct {
		name string
		buf  []byte
	}{
		{"icmp", icmpRequestBuffer},
<<<<<<< HEAD
		{"junk", junkPacketBuffer},
=======
		{"unknown", unknownPacketBuffer},
>>>>>>> 059b1d10
		{"tcp", tcpPacketBuffer},
	}

	for _, bench := range benches {
		b.Run(bench.name, func(b *testing.B) {
			for i := 0; i < b.N; i++ {
<<<<<<< HEAD
				var q QDecode
				q.Decode(bench.buf)
=======
				var p ParsedPacket
				p.Decode(bench.buf)
>>>>>>> 059b1d10
			}
		})
	}
}

func TestMarshalRequest(t *testing.T) {
	// Too small to hold our packets, but only barely.
	var small [20]byte
	var large [64]byte

	icmpHeader := icmpRequestDecode.ICMPHeader()
	udpHeader := udpRequestDecode.UDPHeader()
	tests := []struct {
		name   string
		header Header
		want   []byte
	}{
		{"icmp", &icmpHeader, icmpRequestBuffer},
		{"udp", &udpHeader, udpRequestBuffer},
	}

	for _, tt := range tests {
		t.Run(tt.name, func(t *testing.T) {
			err := tt.header.Marshal(small[:])
			if err != errSmallBuffer {
				t.Errorf("got err: nil; want: %s", errSmallBuffer)
			}

<<<<<<< HEAD
			dataOffset := tt.header.Length()
=======
			dataOffset := tt.header.Len()
>>>>>>> 059b1d10
			dataLength := copy(large[dataOffset:], []byte("request_payload"))
			end := dataOffset + dataLength
			err = tt.header.Marshal(large[:end])

			if err != nil {
				t.Errorf("got err: %s; want nil", err)
			}

			if !bytes.Equal(large[:end], tt.want) {
				t.Errorf("got %x; want %x", large[:end], tt.want)
			}
		})
	}
}

func TestMarshalResponse(t *testing.T) {
	var buf [64]byte

	icmpHeader := icmpRequestDecode.ICMPHeader()
	udpHeader := udpRequestDecode.UDPHeader()

	tests := []struct {
		name   string
		header Header
		want   []byte
	}{
		{"icmp", &icmpHeader, icmpReplyBuffer},
		{"udp", &udpHeader, udpReplyBuffer},
	}

	for _, tt := range tests {
		t.Run(tt.name, func(t *testing.T) {
			tt.header.ToResponse()

<<<<<<< HEAD
			dataOffset := tt.header.Length()
=======
			dataOffset := tt.header.Len()
>>>>>>> 059b1d10
			dataLength := copy(buf[dataOffset:], []byte("reply_payload"))
			end := dataOffset + dataLength
			err := tt.header.Marshal(buf[:end])

			if err != nil {
				t.Errorf("got err: %s; want nil", err)
			}

			if !bytes.Equal(buf[:end], tt.want) {
				t.Errorf("got %x; want %x", buf[:end], tt.want)
			}
		})
	}
}<|MERGE_RESOLUTION|>--- conflicted
+++ resolved
@@ -41,11 +41,7 @@
 	0x72, 0x65, 0x71, 0x75, 0x65, 0x73, 0x74, 0x5f, 0x70, 0x61, 0x79, 0x6c, 0x6f, 0x61, 0x64,
 }
 
-<<<<<<< HEAD
-var icmpRequestDecode = QDecode{
-=======
 var icmpRequestDecode = ParsedPacket{
->>>>>>> 059b1d10
 	b:       icmpRequestBuffer,
 	subofs:  20,
 	dataofs: 24,
@@ -70,11 +66,7 @@
 	0x72, 0x65, 0x70, 0x6c, 0x79, 0x5f, 0x70, 0x61, 0x79, 0x6c, 0x6f, 0x61, 0x64,
 }
 
-<<<<<<< HEAD
-var icmpReplyDecode = QDecode{
-=======
 var icmpReplyDecode = ParsedPacket{
->>>>>>> 059b1d10
 	b:       icmpReplyBuffer,
 	subofs:  20,
 	dataofs: 24,
@@ -97,31 +89,18 @@
 	0x85, 0x00, 0x38, 0x04, 0x00, 0x00, 0x00, 0x00,
 }
 
-<<<<<<< HEAD
-var ipv6PacketDecode = QDecode{
-=======
 var ipv6PacketDecode = ParsedPacket{
->>>>>>> 059b1d10
 	IPProto: IPv6,
 }
 
 // This is a malformed IPv4 packet.
 // Namely, the string "tcp_payload" follows the first byte of the IPv4 header.
-<<<<<<< HEAD
-var junkPacketBuffer = []byte{
-	0x45, 0x74, 0x63, 0x70, 0x5f, 0x70, 0x61, 0x79, 0x6c, 0x6f, 0x61, 0x64,
-}
-
-var junkPacketDecode = QDecode{
-	IPProto: Junk,
-=======
 var unknownPacketBuffer = []byte{
 	0x45, 0x74, 0x63, 0x70, 0x5f, 0x70, 0x61, 0x79, 0x6c, 0x6f, 0x61, 0x64,
 }
 
 var unknownPacketDecode = ParsedPacket{
 	IPProto: Unknown,
->>>>>>> 059b1d10
 }
 
 var tcpPacketBuffer = []byte{
@@ -138,11 +117,7 @@
 	0x72, 0x65, 0x71, 0x75, 0x65, 0x73, 0x74, 0x5f, 0x70, 0x61, 0x79, 0x6c, 0x6f, 0x61, 0x64,
 }
 
-<<<<<<< HEAD
-var tcpPacketDecode = QDecode{
-=======
 var tcpPacketDecode = ParsedPacket{
->>>>>>> 059b1d10
 	b:       tcpPacketBuffer,
 	subofs:  20,
 	dataofs: 40,
@@ -169,11 +144,7 @@
 	0x72, 0x65, 0x71, 0x75, 0x65, 0x73, 0x74, 0x5f, 0x70, 0x61, 0x79, 0x6c, 0x6f, 0x61, 0x64,
 }
 
-<<<<<<< HEAD
-var udpRequestDecode = QDecode{
-=======
 var udpRequestDecode = ParsedPacket{
->>>>>>> 059b1d10
 	b:       udpRequestBuffer,
 	subofs:  20,
 	dataofs: 28,
@@ -199,11 +170,7 @@
 	0x72, 0x65, 0x70, 0x6c, 0x79, 0x5f, 0x70, 0x61, 0x79, 0x6c, 0x6f, 0x61, 0x64,
 }
 
-<<<<<<< HEAD
-var udpReplyDecode = QDecode{
-=======
 var udpReplyDecode = ParsedPacket{
->>>>>>> 059b1d10
 	b:       udpReplyBuffer,
 	subofs:  20,
 	dataofs: 28,
@@ -216,26 +183,15 @@
 	DstPort: 123,
 }
 
-<<<<<<< HEAD
-func TestQDecode(t *testing.T) {
-	tests := []struct {
-		name    string
-		qdecode QDecode
-=======
 func TestParsedPacket(t *testing.T) {
 	tests := []struct {
 		name    string
 		qdecode ParsedPacket
->>>>>>> 059b1d10
 		want    string
 	}{
 		{"tcp", tcpPacketDecode, "TCP{1.2.3.4:123 > 5.6.7.8:567}"},
 		{"icmp", icmpRequestDecode, "ICMP{1.2.3.4:0 > 5.6.7.8:0}"},
-<<<<<<< HEAD
-		{"junk", junkPacketDecode, "Junk{???}"},
-=======
 		{"unknown", unknownPacketDecode, "Unknown{???}"},
->>>>>>> 059b1d10
 		{"ipv6", ipv6PacketDecode, "IPv6{???}"},
 	}
 
@@ -260,30 +216,18 @@
 	tests := []struct {
 		name string
 		buf  []byte
-<<<<<<< HEAD
-		want QDecode
-	}{
-		{"icmp", icmpRequestBuffer, icmpRequestDecode},
-		{"ipv6", ipv6PacketBuffer, ipv6PacketDecode},
-		{"junk", junkPacketBuffer, junkPacketDecode},
-=======
 		want ParsedPacket
 	}{
 		{"icmp", icmpRequestBuffer, icmpRequestDecode},
 		{"ipv6", ipv6PacketBuffer, ipv6PacketDecode},
 		{"unknown", unknownPacketBuffer, unknownPacketDecode},
->>>>>>> 059b1d10
 		{"tcp", tcpPacketBuffer, tcpPacketDecode},
 		{"udp", udpRequestBuffer, udpRequestDecode},
 	}
 
 	for _, tt := range tests {
 		t.Run(tt.name, func(t *testing.T) {
-<<<<<<< HEAD
-			var got QDecode
-=======
 			var got ParsedPacket
->>>>>>> 059b1d10
 			got.Decode(tt.buf)
 			if !reflect.DeepEqual(got, tt.want) {
 				t.Errorf("got %v; want %v", got, tt.want)
@@ -292,11 +236,7 @@
 	}
 
 	allocs := testing.AllocsPerRun(1000, func() {
-<<<<<<< HEAD
-		var got QDecode
-=======
 		var got ParsedPacket
->>>>>>> 059b1d10
 		got.Decode(tests[0].buf)
 	})
 	if allocs != 0 {
@@ -310,24 +250,15 @@
 		buf  []byte
 	}{
 		{"icmp", icmpRequestBuffer},
-<<<<<<< HEAD
-		{"junk", junkPacketBuffer},
-=======
 		{"unknown", unknownPacketBuffer},
->>>>>>> 059b1d10
 		{"tcp", tcpPacketBuffer},
 	}
 
 	for _, bench := range benches {
 		b.Run(bench.name, func(b *testing.B) {
 			for i := 0; i < b.N; i++ {
-<<<<<<< HEAD
-				var q QDecode
-				q.Decode(bench.buf)
-=======
 				var p ParsedPacket
 				p.Decode(bench.buf)
->>>>>>> 059b1d10
 			}
 		})
 	}
@@ -356,11 +287,7 @@
 				t.Errorf("got err: nil; want: %s", errSmallBuffer)
 			}
 
-<<<<<<< HEAD
-			dataOffset := tt.header.Length()
-=======
 			dataOffset := tt.header.Len()
->>>>>>> 059b1d10
 			dataLength := copy(large[dataOffset:], []byte("request_payload"))
 			end := dataOffset + dataLength
 			err = tt.header.Marshal(large[:end])
@@ -395,11 +322,7 @@
 		t.Run(tt.name, func(t *testing.T) {
 			tt.header.ToResponse()
 
-<<<<<<< HEAD
-			dataOffset := tt.header.Length()
-=======
 			dataOffset := tt.header.Len()
->>>>>>> 059b1d10
 			dataLength := copy(buf[dataOffset:], []byte("reply_payload"))
 			end := dataOffset + dataLength
 			err := tt.header.Marshal(buf[:end])
