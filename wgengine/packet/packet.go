--- conflicted
+++ resolved
@@ -40,9 +40,6 @@
 	icmpProtoId byte = 0x01
 	udpProtoId  byte = 0x11
 )
-
-// Everything is big endian on the wire
-var bin = binary.BigEndian
 
 var (
 	errTooSmall = errors.New("packet too small")
@@ -81,13 +78,7 @@
 }
 
 func (ip IP) String() string {
-<<<<<<< HEAD
-	b := make([]byte, 4)
-	bin.PutUint32(b, uint32(ip))
-	return fmt.Sprintf("%d.%d.%d.%d", b[0], b[1], b[2], b[3])
-=======
 	return fmt.Sprintf("%d.%d.%d.%d", byte(ip>>24), byte(ip>>16), byte(ip>>8), byte(ip))
->>>>>>> b0c10fa6
 }
 
 // ICMP types.
@@ -120,16 +111,6 @@
 	if q.IPProto == Junk {
 		return "Junk{}"
 	}
-<<<<<<< HEAD
-	srcip := make([]byte, 4)
-	dstip := make([]byte, 4)
-	bin.PutUint32(srcip, uint32(q.SrcIP))
-	bin.PutUint32(dstip, uint32(q.DstIP))
-	return fmt.Sprintf("%v{%d.%d.%d.%d:%d > %d.%d.%d.%d:%d}",
-		q.IPProto,
-		srcip[0], srcip[1], srcip[2], srcip[3], q.SrcPort,
-		dstip[0], dstip[1], dstip[2], dstip[3], q.DstPort)
-=======
 	sb := strbuilder.Get()
 	sb.WriteString(q.IPProto.String())
 	sb.WriteByte('{')
@@ -150,7 +131,6 @@
 	sb.WriteUint(uint64(byte(ip)))
 	sb.WriteByte(':')
 	sb.WriteUint(uint64(port))
->>>>>>> b0c10fa6
 }
 
 // based on https://tools.ietf.org/html/rfc1071
@@ -172,7 +152,6 @@
 	return uint16(^ac)
 }
 
-<<<<<<< HEAD
 // IPHeader represents a header of an IP packet.
 type IPHeader struct {
 	SrcIP IP
@@ -183,8 +162,8 @@
 // ICMPHeader represents a header of an ICMP packet.
 type ICMPHeader struct {
 	IPHeader
-	ICMPType uint8
-	ICMPCode uint8
+	Type uint8
+	Code uint8
 }
 
 // UDPHeader represents a header of an UDP packet.
@@ -194,20 +173,23 @@
 	DstPort uint16
 }
 
+var put16 = binary.BigEndian.PutUint16
+var put32 = binary.BigEndian.PutUint32
+
 func writeIPHeader(header IPHeader, proto byte, out []byte) {
 	size := len(out)
 	out[0] = 0x40 | (IPHeaderSize >> 2) // IPv4
 	out[1] = 0x00                       // DHCP, ECN
-	bin.PutUint16(out[2:4], uint16(size))
-	bin.PutUint16(out[4:6], header.IPID)
-	bin.PutUint16(out[6:8], 0) // flags, offset
-	out[8] = 64                // TTL
+	put16(out[2:4], uint16(size))
+	put16(out[4:6], header.IPID)
+	put16(out[6:8], 0) // flags, offset
+	out[8] = 64        // TTL
 	out[9] = proto
-	bin.PutUint16(out[10:12], 0) // blank IP header checksum
-	bin.PutUint32(out[12:16], uint32(header.SrcIP))
-	bin.PutUint32(out[16:20], uint32(header.DstIP))
-
-	bin.PutUint16(out[10:12], ipChecksum(out[0:20]))
+	put16(out[10:12], 0) // blank IP header checksum
+	put32(out[12:16], uint32(header.SrcIP))
+	put32(out[16:20], uint32(header.DstIP))
+
+	put16(out[10:12], ipChecksum(out[0:20]))
 }
 
 // WriteUDPHeader writes the given UDP header into out in the wire format.
@@ -224,17 +206,17 @@
 
 	udpSize := len(out[IPHeaderSize:]) // skip IP header space
 	// IP pseudo header
-	bin.PutUint32(out[8:12], uint32(header.SrcIP))
-	bin.PutUint32(out[12:16], uint32(header.DstIP))
+	put32(out[8:12], uint32(header.SrcIP))
+	put32(out[12:16], uint32(header.DstIP))
 	out[16] = 0x0
 	out[17] = udpProtoId
-	bin.PutUint16(out[18:20], uint16(udpSize))
+	put16(out[18:20], uint16(udpSize))
 	// UDP Header
-	bin.PutUint16(out[20:22], header.SrcPort)
-	bin.PutUint16(out[22:24], header.DstPort)
-	bin.PutUint16(out[24:26], uint16(udpSize))
-	bin.PutUint16(out[26:28], 0) // blank UDP header checksum
-	bin.PutUint16(out[26:28], ipChecksum(out[8:]))
+	put16(out[20:22], header.SrcPort)
+	put16(out[22:24], header.DstPort)
+	put16(out[24:26], uint16(udpSize))
+	put16(out[26:28], 0) // blank UDP header checksum
+	put16(out[26:28], ipChecksum(out[8:]))
 
 	writeIPHeader(header.IPHeader, udpProtoId, out)
 	return nil
@@ -252,29 +234,22 @@
 		return errTooLarge
 	}
 
-	out[20] = header.ICMPType
-	out[21] = header.ICMPCode
-	bin.PutUint16(out[22:24], 0) // blank ICMP checksum
+	out[20] = header.Type
+	out[21] = header.Code
+	put16(out[22:24], 0) // blank ICMP checksum
 
 	writeIPHeader(header.IPHeader, icmpProtoId, out)
 
-	bin.PutUint16(out[22:24], ipChecksum(out))
+	put16(out[22:24], ipChecksum(out))
 	return nil
 }
 
-// GenICMP generates a new ICMP packet with the given header and payload.
+// GenICMP returns the bytes of a new ICMP packet with the given header and payload.
+// If payload is too short or too long, it returns nil.
 // The caller retains ownership of payload.
 func GenICMP(header ICMPHeader, payload []byte) []byte {
 	// Even though WriteICMPHeader also checks this,
 	// do this early to prevent an unnecessary allocation.
-=======
-var put16 = binary.BigEndian.PutUint16
-var put32 = binary.BigEndian.PutUint32
-
-// GenICMP returns the bytes of an ICMP packet.
-// If payload is too short or too long, it returns nil.
-func GenICMP(srcIP, dstIP IP, ipid uint16, icmpType, icmpCode uint8, payload []byte) []byte {
->>>>>>> b0c10fa6
 	if len(payload) < 4 {
 		return nil
 	}
@@ -282,34 +257,11 @@
 		return nil
 	}
 
-<<<<<<< HEAD
 	sz := ICMPDataOffset + len(payload)
 	out := make([]byte, sz)
 	copy(out[ICMPDataOffset:], payload)
 
 	WriteICMPHeader(header, out)
-=======
-	sz := 24 + len(payload)
-	out := make([]byte, 24+len(payload))
-	out[0] = 0x45 // IPv4, 20-byte header
-	out[1] = 0x00 // DHCP, ECN
-	put16(out[2:4], uint16(sz))
-	put16(out[4:6], ipid)
-	put16(out[6:8], 0) // flags, offset
-	out[8] = 64        // TTL
-	out[9] = 0x01      // ICMPv4
-	// out[10:12] = 0x00  // blank IP header checksum
-	put32(out[12:16], uint32(srcIP))
-	put32(out[16:20], uint32(dstIP))
-
-	out[20] = icmpType
-	out[21] = icmpCode
-	//out[22:24] = 0x00  // blank ICMP checksum
-	copy(out[24:], payload)
-
-	put16(out[10:12], ipChecksum(out[0:20]))
-	put16(out[22:24], ipChecksum(out))
->>>>>>> b0c10fa6
 	return out
 }
 
@@ -435,13 +387,8 @@
 // Sometimes packets arrive from an interface with extra bytes on the end.
 // This removes them.
 func (q *QDecode) Trim() []byte {
-<<<<<<< HEAD
-	n := bin.Uint16(q.b[2:4])
-	return q.b[0:n]
-=======
 	n := binary.BigEndian.Uint16(q.b[2:4])
 	return q.b[:n]
->>>>>>> b0c10fa6
 }
 
 // IsTCPSyn reports whether q is a TCP SYN packet (i.e. the
@@ -477,7 +424,6 @@
 	return false
 }
 
-<<<<<<< HEAD
 // ResponseIPHeader generates an IPHeader for a response to the request in q.
 // This is useful to avoid copying the ipid manipulation involved everywhere.
 func (q *QDecode) ResponseIPHeader() IPHeader {
@@ -491,21 +437,15 @@
 	}
 }
 
-=======
-// EchoResponse returns an IPv4 ICMP echo reply to the request in q.
->>>>>>> b0c10fa6
+// EchoRespond returns an IPv4 ICMP echo reply to the request in q.
 func (q *QDecode) EchoRespond() []byte {
 	b := q.Trim()
-<<<<<<< HEAD
 	header := ICMPHeader{
 		IPHeader: q.ResponseIPHeader(),
-		ICMPType: EchoReply,
-		ICMPCode: 0,
+		Type:     ICMPEchoReply,
+		Code:     0,
 	}
 	return GenICMP(header, b[q.subofs+4:])
-=======
-	return GenICMP(q.DstIP, q.SrcIP, icmpid, ICMPEchoReply, 0, b[q.subofs+4:])
->>>>>>> b0c10fa6
 }
 
 func Hexdump(b []byte) string {
