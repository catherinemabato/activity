--- conflicted
+++ resolved
@@ -63,7 +63,6 @@
 		log.Fatal(err)
 	}
 
-<<<<<<< HEAD
 	sendRequest := func() {
 		var localIP tcpip.Address
 		for _, ip := range ipstack.AllAddresses()[nicID] {
@@ -134,10 +133,7 @@
 	requestSent := false
 	readyToSendRequest := make(chan struct{})
 
-	e.AddNetworkMapCallback(func(nm *controlclient.NetworkMap) {
-=======
 	e.AddNetworkMapCallback(func(nm *netmap.NetworkMap) {
->>>>>>> 6d2b8df0
 		oldIPs := make(map[tcpip.Address]bool)
 		for _, ip := range ipstack.AllAddresses()[nicID] {
 			oldIPs[ip.AddressWithPrefix.Address] = true
