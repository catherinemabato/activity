--- conflicted
+++ resolved
@@ -47,7 +47,13 @@
 	return r.Router.Set(cfg)
 }
 
-<<<<<<< HEAD
+func (r *darwinRouter) Up() error {
+	if SetRoutesFunc != nil {
+		return nil // bringing up the tunnel is handled externally
+	}
+	return r.Router.Up()
+}
+
 func upDNS(servers []netaddr.IP, domains []string) error {
 	// handled in IPNExtension
 	return nil
@@ -59,11 +65,4 @@
 
 func cleanup() error {
 	return nil
-=======
-func (r *darwinRouter) Up() error {
-	if SetRoutesFunc != nil {
-		return nil // bringing up the tunnel is handled externally
-	}
-	return r.Router.Up()
->>>>>>> 275a20f8
 }