// Copyright (c) 2020 Tailscale Inc & AUTHORS All rights reserved.
// Use of this source code is governed by a BSD-style
// license that can be found in the LICENSE file.

// Package tstun provides a TUN struct implementing the tun.Device interface
// with additional features as required by wgengine.
package tstun

import (
	"errors"
	"io"
	"os"
	"sync/atomic"

	"github.com/tailscale/wireguard-go/device"
	"github.com/tailscale/wireguard-go/tun"
	"tailscale.com/types/logger"
	"tailscale.com/wgengine/filter"
	"tailscale.com/wgengine/packet"
)

const readMaxSize = device.MaxMessageSize

// MaxPacketSize is the maximum size (in bytes)
// of a packet that can be injected into a tstun.TUN.
const MaxPacketSize = device.MaxContentSize

// PacketStartOffset is the amount of scrap space that must exist
// before &packet[offset] in a packet passed to Read, Write, or InjectInbound.
// This is necessary to avoid reallocation in wireguard-go internals.
const PacketStartOffset = device.MessageTransportHeaderSize

var (
	// ErrClosed is returned when attempting an operation on a closed TUN.
	ErrClosed = errors.New("device closed")
	// ErrFiltered is returned when the acted-on packet is rejected by a filter.
	ErrFiltered = errors.New("packet dropped by filter")
)

var (
  errPacketTooBig = errors.New("packet too big")
  errPacketTooSmall = errors.New("packet length smaller than offset")
)

// FilterFunc is a packet filtering function with access to the TUN device.
type FilterFunc func(*packet.QDecode, *TUN) filter.Response

// TUN wraps a tun.Device from wireguard-go,
// augmenting it with filtering and packet injection.
// All the added work happens in Read and Write:
// the other methods delegate to the underlying tdev.
type TUN struct {
	logf logger.Logf
	// tdev is the underlying TUN device.
	tdev tun.Device

	// buffer stores the oldest unconsumed packet from tdev.
	// It is made a static buffer in order to avoid graticious allocation.
	buffer [readMaxSize]byte
	// bufferConsumed synchronizes access to buffer (shared by Read and poll).
	bufferConsumed chan struct{}

	// closed signals poll (by closing) when the device is closed.
	closed chan struct{}
	// errors is the error queue populated by poll.
	errors chan error
	// outbound is the queue by which packets leave the TUN device.
	//
	// The directions are relative to the network, not the device:
	// inbound packets arrive via UDP and are written into the TUN device;
	// outbound packets are read from the TUN device and sent out via UDP.
	// This queue is needed because although inbound writes are synchronous,
	// the other direction must wait on a Wireguard goroutine to poll it.
	//
	// Empty reads are skipped by Wireguard, so it is always legal
	// to discard an empty packet instead of sending it through t.outbound.
	outbound chan []byte

	// filter is the main packet filter set based on common rules and ACLs.
	// Unlike pre-/post-filters, it is updated at runtime by the control client.
	filter atomic.Value // of *filter.Filter
	// filterFlags control the verbosity of logging packet drops/accepts.
	filterFlags filter.RunFlags

	// The following are exported, but not synchronized in any way.
	// The intent is for them to be initialized once and not touched afterward.

	// PreFilterIn is the inbound filter function that runs before the main filter
	// and therefore sees the packets that are later dropped by it.
	PreFilterIn FilterFunc
	// PostFilterIn is the inbound filter function that runs after the main filter.
	PostFilterIn FilterFunc

	// PreFilterOut is the outbound filter function that runs before the main filter
	// and therefore sees the packets that are later dropped by it.
	PreFilterOut FilterFunc
	// PostFilterOut is the outbound filter function that runs after the main filter.
	PostFilterOut FilterFunc
}

func WrapTUN(logf logger.Logf, tdev tun.Device) *TUN {
  switch tdev.(type) {
  }
	tun := &TUN{
		logf: logf,
		tdev: tdev,
		// bufferConsumed is conceptually a condition variable:
		// a goroutine should not block when setting it, even with no listeners.
		bufferConsumed: make(chan struct{}, 1),
		closed:         make(chan struct{}),
		errors:         make(chan error),
		outbound:       make(chan []byte),
		filterFlags:    filter.LogAccepts | filter.LogDrops,
	}
	go tun.poll()
	// The buffer starts out consumed.
	tun.bufferConsumed <- struct{}{}

	return tun
}

func (t *TUN) Close() error {
	select {
	case <-t.closed:
		// continue
	default:
		// Other channels need not be closed: poll will exit gracefully after this.
		close(t.closed)
	}

	return t.tdev.Close()
}

func (t *TUN) Events() chan tun.Event {
	return t.tdev.Events()
}

func (t *TUN) File() *os.File {
	return t.tdev.File()
}

func (t *TUN) Flush() error {
	return t.tdev.Flush()
}

func (t *TUN) MTU() (int, error) {
	return t.tdev.MTU()
}

func (t *TUN) Name() (string, error) {
	return t.tdev.Name()
}

// poll polls t.tdev.Read, placing the oldest unconsumed packet into t.buffer.
// This is needed because t.tdev.Read in general may block (it does on Windows),
// so packets may be stuck in t.outbound if t.Read called t.tdev.Read directly.
func (t *TUN) poll() {
	for {
		select {
		case <-t.closed:
			return
		case <-t.bufferConsumed:
			// continue
		}

		// Read may use memory in t.buffer before PacketStartOffset for mandatory headers.
		// This is the rationale behind the tun.TUN.{Read,Write} interfaces
		// and the reason t.buffer has size MaxMessageSize and not MaxContentSize.
		n, err := t.tdev.Read(t.buffer[:], PacketStartOffset)
		if err != nil {
			select {
			case <-t.closed:
				return
			case t.errors <- err:
				// In principle, read errors are not fatal (but wireguard-go disagrees).
				t.bufferConsumed <- struct{}{}
			}
			continue
		}

		// Wireguard will skip an empty read,
		// so we might as well do it here to avoid the send through t.outbound.
		if n == 0 {
			t.bufferConsumed <- struct{}{}
			continue
		}

		select {
		case <-t.closed:
			return
		case t.outbound <- t.buffer[PacketStartOffset : PacketStartOffset+n]:
			// continue
		}
	}
}

func (t *TUN) filterOut(buf []byte) filter.Response {
	var q packet.QDecode
	q.Decode(buf)

  if t.PreFilterOut(&q, t) == filter.Drop {
    return filter.Drop
  }

	filt, _ := t.filter.Load().(*filter.Filter)

	if filt == nil {
		t.logf("Warning: you forgot to use SetFilter()! Packet dropped.")
		return filter.Drop
	}

<<<<<<< HEAD
	if filt.RunOut(buf, &q, t.filterFlags) != filter.Accept {
		return filter.Drop
	}

  if t.PostFilterOut(&q, t) == filter.Drop {
    return filter.Drop
  }

	return filter.Accept
=======
	var p packet.ParsedPacket
	if filt.RunOut(buf, &p, t.filterFlags) == filter.Accept {
		return filter.Accept
	}

	return filter.Drop
>>>>>>> 2b914ace
}

func (t *TUN) Read(buf []byte, offset int) (int, error) {
	var n int

	select {
	case <-t.closed:
		return 0, io.EOF
	case err := <-t.errors:
		return 0, err
	case packet := <-t.outbound:
		n = copy(buf[offset:], packet)
		// t.buffer has a fixed location in memory,
		// so this is the easiest way to tell when it has been consumed.
		// &packet[0] can be used because empty packets do not reach t.outbound.
		if &packet[0] == &t.buffer[PacketStartOffset] {
			t.bufferConsumed <- struct{}{}
		}
	}

	response := t.filterOut(buf[offset : offset+n])
	if response != filter.Accept {
		// Wireguard considers read errors fatal; pretend nothing was read
		return 0, nil
	}

	return n, nil
}

func (t *TUN) filterIn(buf []byte) filter.Response {
	var q packet.QDecode
	q.Decode(buf)

  if t.PreFilterIn(&q, t) == filter.Drop {
    return filter.Drop
  }

	filt, _ := t.filter.Load().(*filter.Filter)

	if filt == nil {
		t.logf("Warning: you forgot to use SetFilter()! Packet dropped.")
		return filter.Drop
	}

<<<<<<< HEAD
	if filt.RunIn(buf, &q, t.filterFlags) != filter.Accept {
		return filter.Drop
	}

  if t.PostFilterIn(&q, t) == filter.Drop {
    return filter.Drop
  }

	return filter.Accept
=======
	var p packet.ParsedPacket
	if filt.RunIn(buf, &p, t.filterFlags) == filter.Accept {
		// Only in fake mode, answer any incoming pings.
		if p.IsEchoRequest() {
			ft, ok := t.tdev.(*fakeTUN)
			if ok {
				header := p.ICMPHeader()
				header.ToResponse()
				packet := packet.Generate(&header, p.Payload())
				ft.Write(packet, 0)
				// We already handled it, stop.
				return filter.Drop
			}
		}
		return filter.Accept
	}

	return filter.Drop
>>>>>>> 2b914ace
}

func (t *TUN) Write(buf []byte, offset int) (int, error) {
	response := t.filterIn(buf[offset:])
	if response != filter.Accept {
		return 0, ErrFiltered
	}

	return t.tdev.Write(buf, offset)
}

func (t *TUN) GetFilter() *filter.Filter {
	filt, _ := t.filter.Load().(*filter.Filter)
	return filt
}

func (t *TUN) SetFilter(filt *filter.Filter) {
	t.filter.Store(filt)
}

// InjectInboundDirect makes the TUN device behave as if a packet
// with the given contents was received from the network.
// It blocks and does not take ownership of the packet.
//
// The data in the packet should start at the given offset.
// There must be enough space before offset to fit PacketStartOffset bytes.
// The leading space is used by Wireguard internally to avoid reallocation.
// This parameter is required to ensure callers remember to reserve space.
func (t *TUN) InjectInboundDirect(packet []byte, offset int) error {
	if len(packet) > MaxPacketSize {
		return errPacketTooBig
	}
	if len(packet) < offset {
		return errPacketTooSmall
	}
	// We write to the underlying device directly to bypass inbound filters.
	_, err := t.tdev.Write(packet, offset)
	return err
}

// InjectInboundCopy takes a packet without leading space
// and calls InjectInboundDirect after reallocating it with leading space.
func (t *TUN) InjectInboundCopy(packet []byte) error {
  // We duplicate this check here to avoid a wasted allocation.
	if len(packet) > MaxPacketSize {
		return errPacketTooBig
	}

  buf := make([]byte, len(packet)+PacketStartOffset)
  copy(buf[PacketStartOffset:], packet)

  return t.InjectInboundDirect(buf, PacketStartOffset)
}

// InjectOutbound makes the TUN device behave as if a packet
// with the given contents was sent to the network.
// It does not block, but takes ownership of the packet.
// Injecting an empty packet is a no-op.
func (t *TUN) InjectOutbound(packet []byte) error {
	if len(packet) > MaxPacketSize {
		return errPacketTooBig
	}
	if len(packet) == 0 {
		return nil
	}
	select {
	case <-t.closed:
		return ErrClosed
	case t.outbound <- packet:
		return nil
	}
}

// Unwrap returns the underlying TUN device.
func (t *TUN) Unwrap() tun.Device {
	return t.tdev
}<|MERGE_RESOLUTION|>--- conflicted
+++ resolved
@@ -209,24 +209,12 @@
 		return filter.Drop
 	}
 
-<<<<<<< HEAD
-	if filt.RunOut(buf, &q, t.filterFlags) != filter.Accept {
-		return filter.Drop
-	}
-
-  if t.PostFilterOut(&q, t) == filter.Drop {
-    return filter.Drop
-  }
-
-	return filter.Accept
-=======
 	var p packet.ParsedPacket
 	if filt.RunOut(buf, &p, t.filterFlags) == filter.Accept {
 		return filter.Accept
 	}
 
 	return filter.Drop
->>>>>>> 2b914ace
 }
 
 func (t *TUN) Read(buf []byte, offset int) (int, error) {
@@ -271,17 +259,6 @@
 		return filter.Drop
 	}
 
-<<<<<<< HEAD
-	if filt.RunIn(buf, &q, t.filterFlags) != filter.Accept {
-		return filter.Drop
-	}
-
-  if t.PostFilterIn(&q, t) == filter.Drop {
-    return filter.Drop
-  }
-
-	return filter.Accept
-=======
 	var p packet.ParsedPacket
 	if filt.RunIn(buf, &p, t.filterFlags) == filter.Accept {
 		// Only in fake mode, answer any incoming pings.
@@ -300,7 +277,6 @@
 	}
 
 	return filter.Drop
->>>>>>> 2b914ace
 }
 
 func (t *TUN) Write(buf []byte, offset int) (int, error) {
