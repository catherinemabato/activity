// Copyright (c) 2020 Tailscale Inc & AUTHORS All rights reserved.
// Use of this source code is governed by a BSD-style
// license that can be found in the LICENSE file.

// Package tstun provides a TUN struct implementing the tun.Device interface
// with additional features as required by wgengine.
package tstun

import (
	"errors"
	"io"
	"os"
	"sync/atomic"

	"github.com/tailscale/wireguard-go/device"
	"github.com/tailscale/wireguard-go/tun"
	"tailscale.com/types/logger"
	"tailscale.com/wgengine/filter"
	"tailscale.com/wgengine/packet"
)

const readMaxSize = device.MaxMessageSize

// MaxPacketSize is the maximum size (in bytes)
// of a packet that can be injected into a tstun.TUN.
const MaxPacketSize = device.MaxContentSize

// PacketStartOffset is the amount of scrap space that must exist
// before &packet[offset] in a packet passed to Read, Write, or InjectInbound.
// This is necessary to avoid reallocation in wireguard-go internals.
const PacketStartOffset = device.MessageTransportHeaderSize

var (
	// ErrClosed is returned when attempting an operation on a closed TUN.
	ErrClosed = errors.New("device closed")
	// ErrFiltered is returned when the acted-on packet is rejected by a filter.
	ErrFiltered = errors.New("packet dropped by filter")
)

var (
  errPacketTooBig = errors.New("packet too big")
  errPacketTooSmall = errors.New("packet length smaller than offset")
)

// FilterFunc is a packet filtering function with access to the TUN device.
type FilterFunc func(*packet.ParsedPacket, *TUN) filter.Response

// TUN wraps a tun.Device from wireguard-go,
// augmenting it with filtering and packet injection.
// All the added work happens in Read and Write:
// the other methods delegate to the underlying tdev.
type TUN struct {
	logf logger.Logf
	// tdev is the underlying TUN device.
	tdev tun.Device

	// buffer stores the oldest unconsumed packet from tdev.
	// It is made a static buffer in order to avoid graticious allocation.
	buffer [readMaxSize]byte
	// bufferConsumed synchronizes access to buffer (shared by Read and poll).
	bufferConsumed chan struct{}

	// closed signals poll (by closing) when the device is closed.
	closed chan struct{}
	// errors is the error queue populated by poll.
	errors chan error
	// outbound is the queue by which packets leave the TUN device.
	//
	// The directions are relative to the network, not the device:
	// inbound packets arrive via UDP and are written into the TUN device;
	// outbound packets are read from the TUN device and sent out via UDP.
	// This queue is needed because although inbound writes are synchronous,
	// the other direction must wait on a Wireguard goroutine to poll it.
	//
	// Empty reads are skipped by Wireguard, so it is always legal
	// to discard an empty packet instead of sending it through t.outbound.
	outbound chan []byte

	// filter is the main packet filter set based on common rules and ACLs.
	// Unlike pre-/post-filters, it is updated at runtime by the control client.
	filter atomic.Value // of *filter.Filter
	// filterFlags control the verbosity of logging packet drops/accepts.
	filterFlags filter.RunFlags

<<<<<<< HEAD
	// The following are exported, but not synchronized in any way.
	// The intent is for them to be initialized once and not touched afterward.

	// PreFilterIn is the inbound filter function that runs before the main filter
	// and therefore sees the packets that are later dropped by it.
	PreFilterIn FilterFunc
	// PostFilterIn is the inbound filter function that runs after the main filter.
	PostFilterIn FilterFunc

	// PreFilterOut is the outbound filter function that runs before the main filter
	// and therefore sees the packets that are later dropped by it.
	PreFilterOut FilterFunc
	// PostFilterOut is the outbound filter function that runs after the main filter.
	PostFilterOut FilterFunc
=======
	// insecure disables all filtering when set. This is useful in tests.
	insecure bool
>>>>>>> 02231e96
}

func WrapTUN(logf logger.Logf, tdev tun.Device) *TUN {
  switch tdev.(type) {
  }
	tun := &TUN{
		logf: logf,
		tdev: tdev,
		// bufferConsumed is conceptually a condition variable:
		// a goroutine should not block when setting it, even with no listeners.
		bufferConsumed: make(chan struct{}, 1),
		closed:         make(chan struct{}),
		errors:         make(chan error),
		outbound:       make(chan []byte),
		filterFlags:    filter.LogAccepts | filter.LogDrops,
	}
	go tun.poll()
	// The buffer starts out consumed.
	tun.bufferConsumed <- struct{}{}

	return tun
}

func (t *TUN) Close() error {
	select {
	case <-t.closed:
		// continue
	default:
		// Other channels need not be closed: poll will exit gracefully after this.
		close(t.closed)
	}

	return t.tdev.Close()
}

func (t *TUN) Events() chan tun.Event {
	return t.tdev.Events()
}

func (t *TUN) File() *os.File {
	return t.tdev.File()
}

func (t *TUN) Flush() error {
	return t.tdev.Flush()
}

func (t *TUN) MTU() (int, error) {
	return t.tdev.MTU()
}

func (t *TUN) Name() (string, error) {
	return t.tdev.Name()
}

// poll polls t.tdev.Read, placing the oldest unconsumed packet into t.buffer.
// This is needed because t.tdev.Read in general may block (it does on Windows),
// so packets may be stuck in t.outbound if t.Read called t.tdev.Read directly.
func (t *TUN) poll() {
	for {
		select {
		case <-t.closed:
			return
		case <-t.bufferConsumed:
			// continue
		}

		// Read may use memory in t.buffer before PacketStartOffset for mandatory headers.
		// This is the rationale behind the tun.TUN.{Read,Write} interfaces
		// and the reason t.buffer has size MaxMessageSize and not MaxContentSize.
		n, err := t.tdev.Read(t.buffer[:], PacketStartOffset)
		if err != nil {
			select {
			case <-t.closed:
				return
			case t.errors <- err:
				// In principle, read errors are not fatal (but wireguard-go disagrees).
				t.bufferConsumed <- struct{}{}
			}
			continue
		}

		// Wireguard will skip an empty read,
		// so we might as well do it here to avoid the send through t.outbound.
		if n == 0 {
			t.bufferConsumed <- struct{}{}
			continue
		}

		select {
		case <-t.closed:
			return
		case t.outbound <- t.buffer[PacketStartOffset : PacketStartOffset+n]:
			// continue
		}
	}
}

func (t *TUN) filterOut(buf []byte) filter.Response {
	var q packet.ParsedPacket
	q.Decode(buf)

  if t.PreFilterOut(&q, t) == filter.Drop {
    return filter.Drop
  }

	filt, _ := t.filter.Load().(*filter.Filter)

	if filt == nil {
		t.logf("Warning: you forgot to use SetFilter()! Packet dropped.")
		return filter.Drop
	}

	var p packet.ParsedPacket
	if filt.RunOut(buf, &p, t.filterFlags) == filter.Accept {
		return filter.Accept
	}

	return filter.Drop
}

func (t *TUN) Read(buf []byte, offset int) (int, error) {
	var n int

	select {
	case <-t.closed:
		return 0, io.EOF
	case err := <-t.errors:
		return 0, err
	case packet := <-t.outbound:
		n = copy(buf[offset:], packet)
		// t.buffer has a fixed location in memory,
		// so this is the easiest way to tell when it has been consumed.
		// &packet[0] can be used because empty packets do not reach t.outbound.
		if &packet[0] == &t.buffer[PacketStartOffset] {
			t.bufferConsumed <- struct{}{}
		}
	}

	if !t.insecure {
		response := t.filterOut(buf[offset : offset+n])
		if response != filter.Accept {
			// Wireguard considers read errors fatal; pretend nothing was read
			return 0, nil
		}
	}

	return n, nil
}

func (t *TUN) filterIn(buf []byte) filter.Response {
	var q packet.ParsedPacket
	q.Decode(buf)

  if t.PreFilterIn(&q, t) == filter.Drop {
    return filter.Drop
  }

	filt, _ := t.filter.Load().(*filter.Filter)

	if filt == nil {
		t.logf("Warning: you forgot to use SetFilter()! Packet dropped.")
		return filter.Drop
	}

	var p packet.ParsedPacket
	if filt.RunIn(buf, &p, t.filterFlags) == filter.Accept {
		// Only in fake mode, answer any incoming pings.
		if p.IsEchoRequest() {
			ft, ok := t.tdev.(*fakeTUN)
			if ok {
				header := p.ICMPHeader()
				header.ToResponse()
				packet := packet.Generate(&header, p.Payload())
				ft.Write(packet, 0)
				// We already handled it, stop.
				return filter.Drop
			}
		}
		return filter.Accept
	}

	return filter.Drop
}

func (t *TUN) Write(buf []byte, offset int) (int, error) {
	if !t.insecure {
		response := t.filterIn(buf[offset:])
		if response != filter.Accept {
			return 0, ErrFiltered
		}
	}

	return t.tdev.Write(buf, offset)
}

func (t *TUN) GetFilter() *filter.Filter {
	filt, _ := t.filter.Load().(*filter.Filter)
	return filt
}

func (t *TUN) SetFilter(filt *filter.Filter) {
	t.filter.Store(filt)
}

// InjectInboundDirect makes the TUN device behave as if a packet
// with the given contents was received from the network.
// It blocks and does not take ownership of the packet.
//
// The data in the packet should start at the given offset.
// There must be enough space before offset to fit PacketStartOffset bytes.
// The leading space is used by Wireguard internally to avoid reallocation.
// This parameter is required to ensure callers remember to reserve space.
func (t *TUN) InjectInboundDirect(packet []byte, offset int) error {
	if len(packet) > MaxPacketSize {
		return errPacketTooBig
	}
	if len(packet) < offset {
		return errPacketTooSmall
	}
	// We write to the underlying device directly to bypass inbound filters.
	_, err := t.tdev.Write(packet, offset)
	return err
}

// InjectInboundCopy takes a packet without leading space
// and calls InjectInboundDirect after reallocating it with leading space.
func (t *TUN) InjectInboundCopy(packet []byte) error {
  // We duplicate this check here to avoid a wasted allocation.
	if len(packet) > MaxPacketSize {
		return errPacketTooBig
	}

  buf := make([]byte, len(packet)+PacketStartOffset)
  copy(buf[PacketStartOffset:], packet)

  return t.InjectInboundDirect(buf, PacketStartOffset)
}

// InjectOutbound makes the TUN device behave as if a packet
// with the given contents was sent to the network.
// It does not block, but takes ownership of the packet.
// Injecting an empty packet is a no-op.
func (t *TUN) InjectOutbound(packet []byte) error {
	if len(packet) > MaxPacketSize {
		return errPacketTooBig
	}
	if len(packet) == 0 {
		return nil
	}
	select {
	case <-t.closed:
		return ErrClosed
	case t.outbound <- packet:
		return nil
	}
}

// Unwrap returns the underlying TUN device.
func (t *TUN) Unwrap() tun.Device {
	return t.tdev
}<|MERGE_RESOLUTION|>--- conflicted
+++ resolved
@@ -82,25 +82,8 @@
 	// filterFlags control the verbosity of logging packet drops/accepts.
 	filterFlags filter.RunFlags
 
-<<<<<<< HEAD
-	// The following are exported, but not synchronized in any way.
-	// The intent is for them to be initialized once and not touched afterward.
-
-	// PreFilterIn is the inbound filter function that runs before the main filter
-	// and therefore sees the packets that are later dropped by it.
-	PreFilterIn FilterFunc
-	// PostFilterIn is the inbound filter function that runs after the main filter.
-	PostFilterIn FilterFunc
-
-	// PreFilterOut is the outbound filter function that runs before the main filter
-	// and therefore sees the packets that are later dropped by it.
-	PreFilterOut FilterFunc
-	// PostFilterOut is the outbound filter function that runs after the main filter.
-	PostFilterOut FilterFunc
-=======
 	// insecure disables all filtering when set. This is useful in tests.
 	insecure bool
->>>>>>> 02231e96
 }
 
 func WrapTUN(logf logger.Logf, tdev tun.Device) *TUN {
