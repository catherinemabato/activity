// Copyright (c) 2020 Tailscale Inc & AUTHORS All rights reserved.
// Use of this source code is governed by a BSD-style
// license that can be found in the LICENSE file.

// Package tstun provides a TUN struct implementing the tun.Device interface
// with additional features as required by wgengine.
package tstun

import (
	"errors"
	"io"
	"os"
	"sync/atomic"

	"github.com/tailscale/wireguard-go/device"
	"github.com/tailscale/wireguard-go/tun"
	"tailscale.com/types/logger"
	"tailscale.com/wgengine/filter"
	"tailscale.com/wgengine/packet"
)

const readMaxSize = device.MaxMessageSize

// MaxPacketSize is the maximum size (in bytes)
// of a packet that can be injected into a tstun.TUN.
const MaxPacketSize = device.MaxContentSize

// PacketStartOffset is the amount of scrap space that must exist
// before &packet[offset] in a packet passed to Read, Write, or InjectInbound.
// This is necessary to avoid reallocation in wireguard-go internals.
const PacketStartOffset = device.MessageTransportHeaderSize

var (
	// ErrClosed is returned when attempting an operation on a closed TUN.
	ErrClosed = errors.New("device closed")
	// ErrFiltered is returned when the acted-on packet is rejected by a filter.
	ErrFiltered = errors.New("packet dropped by filter")
)

<<<<<<< HEAD
// FilterFunc is a packet-filtering function with access to the TUN device.
type FilterFunc func(*packet.QDecode, *TUN) filter.Response
=======
var errPacketTooBig = errors.New("packet too big")
>>>>>>> 5a32f8e1

// TUN wraps a tun.Device from wireguard-go,
// augmenting it with filtering and packet injection.
// All the added work happens in Read and Write:
// the other methods delegate to the underlying tdev.
type TUN struct {
	logf logger.Logf
	// tdev is the underlying TUN device.
	tdev tun.Device

	// buffer stores the oldest unconsumed packet from tdev.
	// It is made a static buffer in order to avoid graticious allocation.
	buffer [readMaxSize]byte
	// bufferConsumed synchronizes access to buffer (shared by Read and poll).
	bufferConsumed chan struct{}

	// closed signals poll (by closing) when the device is closed.
	closed chan struct{}
	// errors is the error queue populated by poll.
	errors chan error
	// outbound is the queue by which packets leave the TUN device.
	//
	// The directions are relative to the network, not the device:
	// inbound packets arrive via UDP and are written into the TUN device;
	// outbound packets are read from the TUN device and sent out via UDP.
	// This queue is needed because although inbound writes are synchronous,
	// the other direction must wait on a Wireguard goroutine to poll it.
	//
	// Empty reads are skipped by Wireguard, so it is always legal
	// to discard an empty packet instead of sending it through t.outbound.
	outbound chan []byte

	// filter is the main packet filter set based on common rules and ACLs.
	// Unlike pre-/post-filters, it is updated at runtime by the control client.
	filter atomic.Value // of *filter.Filter
	// filterFlags control the verbosity of logging packet drops/accepts.
	filterFlags filter.RunFlags

	// The following are exported, but not synchronized in any way.
	// The intent is for them to be initialized once and not touched afterward.

	// PreFilterIn is the inbound filter function that runs before the main filter
	// and therefore sees the packets that are later dropped by it.
	PreFilterIn FilterFunc
	// PostFilterIn is the inbound filter function that runs after the main filter.
	PostFilterIn FilterFunc

	// PreFilterOut is the outbound filter function that runs before the main filter
	// and therefore sees the packets that are later dropped by it.
	PreFilterOut FilterFunc
	// PostFilterOut is the outbound filter function that runs after the main filter.
	PostFilterOut FilterFunc
}

func WrapTUN(logf logger.Logf, tdev tun.Device) *TUN {
  switch tdev.(type) {
  }
	tun := &TUN{
		logf: logf,
		tdev: tdev,
		// bufferConsumed is conceptually a condition variable:
		// a goroutine should not block when setting it, even with no listeners.
		bufferConsumed: make(chan struct{}, 1),
		closed:         make(chan struct{}),
		errors:         make(chan error),
		outbound:       make(chan []byte),
		filterFlags:    filter.LogAccepts | filter.LogDrops,
	}
	go tun.poll()
	// The buffer starts out consumed.
	tun.bufferConsumed <- struct{}{}

	return tun
}

func (t *TUN) Close() error {
	select {
	case <-t.closed:
		// continue
	default:
		// Other channels need not be closed: poll will exit gracefully after this.
		close(t.closed)
	}

	return t.tdev.Close()
}

func (t *TUN) Events() chan tun.Event {
	return t.tdev.Events()
}

func (t *TUN) File() *os.File {
	return t.tdev.File()
}

func (t *TUN) Flush() error {
	return t.tdev.Flush()
}

func (t *TUN) MTU() (int, error) {
	return t.tdev.MTU()
}

func (t *TUN) Name() (string, error) {
	return t.tdev.Name()
}

// poll polls t.tdev.Read, placing the oldest unconsumed packet into t.buffer.
// This is needed because t.tdev.Read in general may block (it does on Windows),
// so packets may be stuck in t.outbound if t.Read called t.tdev.Read directly.
func (t *TUN) poll() {
	for {
		select {
		case <-t.closed:
			return
		case <-t.bufferConsumed:
			// continue
		}

		// Read may use memory in t.buffer before PacketStartOffset for mandatory headers.
		// This is the rationale behind the tun.TUN.{Read,Write} interfaces
		// and the reason t.buffer has size MaxMessageSize and not MaxContentSize.
		n, err := t.tdev.Read(t.buffer[:], PacketStartOffset)
		if err != nil {
			select {
			case <-t.closed:
				return
			case t.errors <- err:
				// In principle, read errors are not fatal (but wireguard-go disagrees).
				t.bufferConsumed <- struct{}{}
			}
<<<<<<< HEAD
		} else {
			select {
			case <-t.closed:
				return
			case t.outbound <- t.buffer[PacketStartOffset : PacketStartOffset+n]:
				// continue
			}
=======
			continue
		}

		// Wireguard will skip an empty read,
		// so we might as well do it here to avoid the send through t.outbound.
		if n == 0 {
			t.bufferConsumed <- struct{}{}
			continue
		}

		select {
		case <-t.closed:
			return
		case t.outbound <- t.buffer[readOffset : readOffset+n]:
			// continue
>>>>>>> 5a32f8e1
		}
	}
}

func (t *TUN) filterOut(buf []byte) filter.Response {
	var q packet.QDecode
	q.Decode(buf)

  if t.PreFilterOut(&q, t) == filter.Drop {
    return filter.Drop
  }

	filt, _ := t.filter.Load().(*filter.Filter)

	if filt == nil {
		t.logf("Warning: you forgot to use SetFilter()! Packet dropped.")
		return filter.Drop
	}

	if filt.RunOut(buf, &q, t.filterFlags) != filter.Accept {
		return filter.Drop
	}

  if t.PostFilterOut(&q, t) == filter.Drop {
    return filter.Drop
  }

	return filter.Accept
}

func (t *TUN) Read(buf []byte, offset int) (int, error) {
	var n int

	select {
	case <-t.closed:
		return 0, io.EOF
	case err := <-t.errors:
		return 0, err
	case packet := <-t.outbound:
		n = copy(buf[offset:], packet)
		// t.buffer has a fixed location in memory,
		// so this is the easiest way to tell when it has been consumed.
<<<<<<< HEAD
		if &packet[0] == &t.buffer[PacketStartOffset] {
=======
		// &packet[0] can be used because empty packets do not reach t.outbound.
		if &packet[0] == &t.buffer[readOffset] {
>>>>>>> 5a32f8e1
			t.bufferConsumed <- struct{}{}
		}
	}

	response := t.filterOut(buf[offset : offset+n])
	if response != filter.Accept {
		// Wireguard considers read errors fatal; pretend nothing was read
		return 0, nil
	}

	return n, nil
}

func (t *TUN) filterIn(buf []byte) filter.Response {
	var q packet.QDecode
	q.Decode(buf)

  if t.PreFilterIn(&q, t) == filter.Drop {
    return filter.Drop
  }

	filt, _ := t.filter.Load().(*filter.Filter)

	if filt == nil {
		t.logf("Warning: you forgot to use SetFilter()! Packet dropped.")
		return filter.Drop
	}

	if filt.RunIn(buf, &q, t.filterFlags) != filter.Accept {
		return filter.Drop
	}

  if t.PostFilterIn(&q, t) == filter.Drop {
    return filter.Drop
  }

	return filter.Accept
}

func (t *TUN) Write(buf []byte, offset int) (int, error) {
	response := t.filterIn(buf[offset:])
	if response != filter.Accept {
		return 0, ErrFiltered
	}

	return t.tdev.Write(buf, offset)
}

func (t *TUN) GetFilter() *filter.Filter {
	filt, _ := t.filter.Load().(*filter.Filter)
	return filt
}

func (t *TUN) SetFilter(filt *filter.Filter) {
	t.filter.Store(filt)
}

// InjectInbound makes the TUN device behave as if a packet
// with the given contents was received from the network.
// It blocks and does not take ownership of the packet.
<<<<<<< HEAD
//
// The data in the packet should start at the given offset.
// There must be enough space before offset to fit PacketStartOffset bytes.
// The leading space is used by Wireguard internally to avoid reallocation.
// This parameter is required to ensure callers remember to reserve space.
func (t *TUN) InjectInbound(packet []byte, offset int) error {
=======
// Injecting an empty packet is a no-op.
func (t *TUN) InjectInbound(packet []byte) error {
>>>>>>> 5a32f8e1
	if len(packet) > MaxPacketSize {
		return errPacketTooBig
	}
	if len(packet) == 0 {
		return nil
	}
	// We write to the underlying device directly to bypass inbound filters.
	_, err := t.tdev.Write(packet, offset)
	return err
}

// InjectOutbound makes the TUN device behave as if a packet
// with the given contents was sent to the network.
// It does not block, but takes ownership of the packet.
// Injecting an empty packet is a no-op.
func (t *TUN) InjectOutbound(packet []byte) error {
	if len(packet) > MaxPacketSize {
		return errPacketTooBig
	}
	if len(packet) == 0 {
		return nil
	}
	select {
	case <-t.closed:
		return ErrClosed
	case t.outbound <- packet:
		return nil
	}
}

// Unwrap returns the underlying TUN device.
func (t *TUN) Unwrap() tun.Device {
	return t.tdev
}<|MERGE_RESOLUTION|>--- conflicted
+++ resolved
@@ -37,12 +37,13 @@
 	ErrFiltered = errors.New("packet dropped by filter")
 )
 
-<<<<<<< HEAD
-// FilterFunc is a packet-filtering function with access to the TUN device.
+var (
+  errPacketTooBig = errors.New("packet too big")
+  errPacketTooSmall = errors.New("packet length smaller than offset")
+)
+
+// FilterFunc is a packet filtering function with access to the TUN device.
 type FilterFunc func(*packet.QDecode, *TUN) filter.Response
-=======
-var errPacketTooBig = errors.New("packet too big")
->>>>>>> 5a32f8e1
 
 // TUN wraps a tun.Device from wireguard-go,
 // augmenting it with filtering and packet injection.
@@ -174,15 +175,6 @@
 				// In principle, read errors are not fatal (but wireguard-go disagrees).
 				t.bufferConsumed <- struct{}{}
 			}
-<<<<<<< HEAD
-		} else {
-			select {
-			case <-t.closed:
-				return
-			case t.outbound <- t.buffer[PacketStartOffset : PacketStartOffset+n]:
-				// continue
-			}
-=======
 			continue
 		}
 
@@ -196,9 +188,8 @@
 		select {
 		case <-t.closed:
 			return
-		case t.outbound <- t.buffer[readOffset : readOffset+n]:
+		case t.outbound <- t.buffer[PacketStartOffset : PacketStartOffset+n]:
 			// continue
->>>>>>> 5a32f8e1
 		}
 	}
 }
@@ -241,12 +232,8 @@
 		n = copy(buf[offset:], packet)
 		// t.buffer has a fixed location in memory,
 		// so this is the easiest way to tell when it has been consumed.
-<<<<<<< HEAD
+		// &packet[0] can be used because empty packets do not reach t.outbound.
 		if &packet[0] == &t.buffer[PacketStartOffset] {
-=======
-		// &packet[0] can be used because empty packets do not reach t.outbound.
-		if &packet[0] == &t.buffer[readOffset] {
->>>>>>> 5a32f8e1
 			t.bufferConsumed <- struct{}{}
 		}
 	}
@@ -304,29 +291,38 @@
 	t.filter.Store(filt)
 }
 
-// InjectInbound makes the TUN device behave as if a packet
+// InjectInboundDirect makes the TUN device behave as if a packet
 // with the given contents was received from the network.
 // It blocks and does not take ownership of the packet.
-<<<<<<< HEAD
 //
 // The data in the packet should start at the given offset.
 // There must be enough space before offset to fit PacketStartOffset bytes.
 // The leading space is used by Wireguard internally to avoid reallocation.
 // This parameter is required to ensure callers remember to reserve space.
-func (t *TUN) InjectInbound(packet []byte, offset int) error {
-=======
-// Injecting an empty packet is a no-op.
-func (t *TUN) InjectInbound(packet []byte) error {
->>>>>>> 5a32f8e1
+func (t *TUN) InjectInboundDirect(packet []byte, offset int) error {
 	if len(packet) > MaxPacketSize {
 		return errPacketTooBig
 	}
-	if len(packet) == 0 {
-		return nil
+	if len(packet) < offset {
+		return errPacketTooSmall
 	}
 	// We write to the underlying device directly to bypass inbound filters.
 	_, err := t.tdev.Write(packet, offset)
 	return err
+}
+
+// InjectInboundCopy takes a packet without leading space
+// and calls InjectInboundDirect after reallocating it with leading space.
+func (t *TUN) InjectInboundCopy(packet []byte) error {
+  // We duplicate this check here to avoid a wasted allocation.
+	if len(packet) > MaxPacketSize {
+		return errPacketTooBig
+	}
+
+  buf := make([]byte, len(packet)+PacketStartOffset)
+  copy(buf[PacketStartOffset:], packet)
+
+  return t.InjectInboundDirect(buf, PacketStartOffset)
 }
 
 // InjectOutbound makes the TUN device behave as if a packet
