--- conflicted
+++ resolved
@@ -262,11 +262,6 @@
 	}
 	q.Decode(b)
 
-<<<<<<< HEAD
-	if q.IPProto == packet.Junk || q.IPProto == packet.IPv6 {
-		// Junk packets are dangerous; always drop them.
-		f.logRateLimit(rf, b, q, Drop, "junk")
-=======
 	switch q.IPProto {
 	case packet.Unknown:
 		// Unknown packets are dangerous; always drop them.
@@ -274,7 +269,6 @@
 		return Drop
 	case packet.IPv6:
 		f.logRateLimit(rf, b, q, Drop, "ipv6")
->>>>>>> 059b1d10
 		return Drop
 	case packet.Fragment:
 		// Fragments after the first always need to be passed through.
